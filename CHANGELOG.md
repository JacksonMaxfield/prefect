--- conflicted
+++ resolved
@@ -41,12 +41,9 @@
 - `flow.serialize()` will always serialize its environment, regardless of `build` - [#696](https://github.com/PrefectHQ/prefect/issues/696)
 - `flow.deploy()` now raises an informative error if your container cannot deserialize the Flow - [#711](https://github.com/PrefectHQ/prefect/issues/711)
 - Add `_MetaState` as a parent class for states that modify other states - [#726](https://github.com/PrefectHQ/prefect/pull/726)
-<<<<<<< HEAD
 - Add `is_retrying()` helper method to all `State` objects - [#753](https://github.com/PrefectHQ/prefect/pull/753)
 - Allow for state handlers which return `None` - [#753](https://github.com/PrefectHQ/prefect/pull/753)
-=======
 - Add daylight saving time support for `CronSchedule` - [#729](https://github.com/PrefectHQ/prefect/pull/729)
->>>>>>> e333a485
 
 ### Fixes
 
