--- conflicted
+++ resolved
@@ -10,11 +10,8 @@
 
 ### Enhancements
 
-<<<<<<< HEAD
 - Add `botocore_config` option to Fargate agent for setting botocore configuration when interacting with boto3 client - [#2170](https://github.com/PrefectHQ/prefect/issues/2170)
-=======
 - Add option to set `executor_kwargs` on `KubernetesJobEnvironment` and `FargateTaskEnvironment` - [#2258](https://github.com/PrefectHQ/prefect/issues/2258)
->>>>>>> 67d7a61c
 
 ### Task Library
 
