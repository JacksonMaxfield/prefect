# Changelog

## Unreleased <Badge text="beta" type="success"/>

These changes are available in the [master branch](https://github.com/PrefectHQ/prefect).

### Features

- None

### Enhancements

- Raise an informative error when context objects are pickled - [#1710](https://github.com/PrefectHQ/prefect/issues/1710)

### Task Library

- None

### Fixes

<<<<<<< HEAD
- Fix `identifier_label` not being generated on each run for Kubernetes based environments - [#1718](https://github.com/PrefectHQ/prefect/pull/1718)
=======
- Fix issue where users could not override their user config path when deploying Docker to Cloud - [#1719](https://github.com/PrefectHQ/prefect/pull/1719)
>>>>>>> ba1f7d29

### Deprecations

- None

### Breaking Changes

- None

### Contributors

- None

## 0.7.1 <Badge text="beta" type="success"/>

Released on Nov 5, 2019

### Features

- None

### Enhancements

- Add a `save`/`load` interface to Flows - [#1685](https://github.com/PrefectHQ/prefect/pull/1685), [#1695](https://github.com/PrefectHQ/prefect/pull/1695)
- Add option to specify `aws_session_token` for the `FargateTaskEnvironment` - [#1688](https://github.com/PrefectHQ/prefect/pull/1688)
- Add `EnvVarSecrets` for loading sensitive information from environment variables - [#1683](https://github.com/PrefectHQ/prefect/pull/1683)
- Add an informative version header to all Cloud client requests - [#1690](https://github.com/PrefectHQ/prefect/pull/1690)
- Auto-label Flow environments when using Local storage - [#1696](https://github.com/PrefectHQ/prefect/pull/1696)
- Batch upload logs to Cloud in a background thread for improved performance - [#1691](https://github.com/PrefectHQ/prefect/pull/1691)
- Include agent labels within each flow's configuration environment - [#1671](https://github.com/PrefectHQ/prefect/issues/1671)

### Task Library

- None

### Fixes

- Fix Fargate Agent access defaults and environment variable support - [#1687](https://github.com/PrefectHQ/prefect/pull/1687)
- Removed default python version for docker builds - [#1705](https://github.com/PrefectHQ/prefect/pull/1705)
- Attempt to install prefect in any docker image (if it is not already installed) - [#1704](https://github.com/PrefectHQ/prefect/pull/1704)
- Kubernetes Agent deployment yaml now respects new `prefecthq/prefect` image tagging convention - [#1707](https://github.com/PrefectHQ/prefect/pull/1707)

### Deprecations

- None

### Breaking Changes

- None

### Contributors

- None

## 0.7.0 To Affinity and Beyond <Badge text="beta" type="success">

Released October 29, 2019

### Features

- Flow Affinity: Environments and Agents now support labeling for execution specification - [#1651](https://github.com/PrefectHQ/prefect/pull/1651)
- Add new Secret Tasks for a pluggable and reusable Secrets API - [#1346](https://github.com/PrefectHQ/prefect/issues/1346), [#1587](https://github.com/PrefectHQ/prefect/issues/1587)

### Enhancements

- Add the ability to delete task tag limits using the client - [#1622](https://github.com/PrefectHQ/prefect/pull/1622)
- Adds an "Ask for help" button with a link to the prefect.io support page - [#1637](https://github.com/PrefectHQ/prefect/pull/1637)
- Reduces the size of the `prefecthq/prefect` Docker image by ~400MB, which is now the base Docker image used in Flows - [#1648](https://github.com/PrefectHQ/prefect/pull/1648)
- Add a new healthcheck for environment dependencies - [#1653](https://github.com/PrefectHQ/prefect/pull/1653)
- Add default 30 second timeout to Client requests - [#1672](https://github.com/PrefectHQ/prefect/pull/1672)

### Task Library

- Add new Secret Tasks for a pluggable and reusable Secrets API - [#1346](https://github.com/PrefectHQ/prefect/issues/1346), [#1587](https://github.com/PrefectHQ/prefect/issues/1587)
- Add support for directly passing credentials to task library tasks, instead of passing secret names - [#1667](https://github.com/PrefectHQ/prefect/pull/1673)

### Fixes

- Fix defaults for unspecified ARNs in the Fargate Agent - [#1634](https://github.com/PrefectHQ/prefect/pull/1634)
- Fix ShellTask return value on empty stdout - [#1632](https://github.com/PrefectHQ/prefect/pull/1632)
- Fix issue with some Cloud Secrets not being converted from strings - [#1655](https://github.com/PrefectHQ/prefect/pull/1655)
- Fix issue with Agent logging config setting not working - [#1657](https://github.com/PrefectHQ/prefect/pull/1657)
- Fix issue with SnowflakeQuery tasks not working - [#1663](https://github.com/PrefectHQ/prefect/pull/1663)

### Deprecations

- Tasks that accepted the name of a secret (often `credentials_secret`) will raise a deprecation warning - [#1667](https://github.com/PrefectHQ/prefect/pull/1673)

### Breaking Changes

- Fargate Agent now takes in all boto3 camel case arguments instead of specific snake case options - [#1649](https://github.com/PrefectHQ/prefect/pull/1649)
- `kubernetes` is no longer installed by default in deployed flow images - [#1653](https://github.com/PrefectHQ/prefect/pull/1653)
- Tasks that accepted the name of a secret (often `credentials_secret`) no longer have a default value for that argument, as it has been deprecated - [#1667](https://github.com/PrefectHQ/prefect/pull/1673)

### Contributors

- [Tobias Schmidt](https://github.com/royalts)

## 0.6.7 Oh Six Seven <Badge text="beta" type="success"/>

Released October 16, 2019

### Features

- Environments now allow for optional `on_start` and `on_exit` callbacks - [#1610](https://github.com/PrefectHQ/prefect/pull/1610)

### Enhancements

- Raise more informative error when calling `flow.visualize()` if Graphviz executable not installed - [#1602](https://github.com/PrefectHQ/prefect/pull/1602)
- Allow authentication to Azure Blob Storage with SAS token - [#1600](https://github.com/PrefectHQ/prefect/pull/1600)
- Additional debug logs to `Docker Container` and `Docker Image` tasks - [#920](https://github.com/PrefectHQ/prefect/issues/920)
- Changes to Fargate agent to support temporary credentials and IAM role based credentials within AWS compute such as a container or ec2 instance. [#1607](https://github.com/PrefectHQ/prefect/pull/1607)
- Local Secrets set through environment variable now retain their casing - [#1601](https://github.com/PrefectHQ/prefect/issues/1601)
- Agents can accept an optional `name` for logging and debugging - [#1612](https://github.com/PrefectHQ/prefect/pull/1612)
- Added AWS configuration options for Fargate Agent (task_role_arn, execution_role_arn) - [#1614](https://github.com/PrefectHQ/prefect/pull/1614)
- Change EmailTask to accept SMTP server settings as well as an email_from kwarg - [#1619](https://github.com/PrefectHQ/prefect/pull/1619)
- Add the ability to delete task tag limits using the client - [#1622](https://github.com/PrefectHQ/prefect/pull/1622)

### Task Library

- Add `return_all` kwarg to `ShellTask` for optionally returning all lines of stdout - [#1598](https://github.com/PrefectHQ/prefect/pull/1598)
- Add `CosmosDBCreateItem`, `CosmosDBReadItems`, `CosmosDBQueryItems` and for interacting with data stored on Azure Cosmos DB - [#1617](https://github.com/PrefectHQ/prefect/pull/1617)

### Fixes

- Fix issue with running local Flow without a schedule containing cached tasks - [#1599](https://github.com/PrefectHQ/prefect/pull/1599)
- Remove blank string for `task_run_id` in k8s resource manager - [#1604](https://github.com/PrefectHQ/prefect/pull/1604)
- Fix issue with merge task not working for pandas dataframes and numpy arrays - [#1609](https://github.com/PrefectHQ/prefect/pull/1609)

### Deprecations

- None

### Breaking Changes

- Local Secrets set through environment variable now retain their casing - [#1601](https://github.com/PrefectHQ/prefect/issues/1601)

### Contributors

- [Mark McDonald](https://github.com/mhmcdonal)
- [Sherman K](https://github.com/shrmnk)

## 0.6.6 Wait For It <Badge text="beta" type="success"/>

Released October 3, 2019

### Features

- Added `KubernetesJobEnvironment` - [#1548](https://github.com/PrefectHQ/prefect/pull/1548)
- Add ability to enforce Task concurrency limits by tag in Prefect Cloud - [#1570](https://github.com/PrefectHQ/prefect/pull/1570)
- Added `FargateTaskEnvironment` - [#1592](https://github.com/PrefectHQ/prefect/pull/1592)

### Enhancements

- Allow the `Client` to more gracefully handle failed login attempts on initialization - [#1535](https://github.com/PrefectHQ/prefect/pull/1535)
- Replace `DotDict` with `box.Box` - [#1518](https://github.com/PrefectHQ/prefect/pull/1518)
- Store `cached_inputs` on Failed states and call their result handlers if they were provided - [#1557](https://github.com/PrefectHQ/prefect/pull/1557)
- `raise_on_exception` no longer raises for Prefect Signals, as these are typically intentional / for control flow - [#1562](https://github.com/PrefectHQ/prefect/pull/1562)
- `run cloud` CLI command takes in optional `--parameters` as a file path pointing to a JSON file - [#1582](https://github.com/PrefectHQ/prefect/pull/1582)
- Always consider `Constant` tasks successful and unpack them immediately instead of submitting them for execution - [#1527](https://github.com/PrefectHQ/prefect/issues/1527)

### Task Library

- Add `BlobStorageDownload` and `BlobStorageUpload` for interacting with data stored on Azure Blob Storage - [#1538](https://github.com/PrefectHQ/prefect/pull/1538)
- Loosen Kubernetes Tasks' requirement of an API secret key - [#1559](https://github.com/PrefectHQ/prefect/pull/1559)
- Add tasks for working in Azure Machine Learning Serviec with Datastores and Datasets - [#1590](https://github.com/PrefectHQ/prefect/pull/1590)

### Fixes

- Fix issue with certain Pause / Resume / Retry pipelines retrying indefinitely - [#1177](https://github.com/PrefectHQ/prefect/issues/1177)
- Kubernetes Agent deployment YAML generation defaults to local Prefect version - [#1573](https://github.com/PrefectHQ/prefect/pull/1573)
- Fix issue with custom result handlers not working when called in `cached_inputs` - [#1585](https://github.com/PrefectHQ/prefect/pull/1585)

### Deprecations

- None

### Breaking Changes

- None

### Contributors

- [Fredrik Sannholm](https://github.com/frsann)

## 0.6.5 Agents of Environmental Change <Badge text="beta" type="success"/>

Released September 20, 2019

### Features

- Added Fargate agent - [#1521](https://github.com/PrefectHQ/prefect/pull/1521)
- Custom user-written environments can be deployed to Prefect Cloud - [#1534](https://github.com/PrefectHQ/prefect/pull/1534), [#1537](https://github.com/PrefectHQ/prefect/pull/1537)

### Enhancements

- Allow for Agents to correctly run in environments with differently calibrated clocks - [#1402](https://github.com/PrefectHQ/prefect/issues/1402)
- Refactor `RemoteEnvironment` to utilize the `get_flow` storage interface - [#1476](https://github.com/PrefectHQ/prefect/issues/1476)
- Ensure Task logger is available in context throughout every pipeline step of the run - [#1509](https://github.com/PrefectHQ/prefect/issues/1509)
- Skip Docker registry pushing and pulling on empty `registry_url` attribute - [#1525](https://github.com/PrefectHQ/prefect/pull/1525)
- Agents now log platform errors to flow runs which cannot deploy - [#1528](https://github.com/PrefectHQ/prefect/pull/1528)
- Updating `ShellTask` to work more like Airflow Bash Operator for streaming logs and returning values - [#1451](https://github.com/PrefectHQ/prefect/pull/1451)
- Agents now have a verbose/debug logging option for granular output - [#1532](https://github.com/PrefectHQ/prefect/pull/1532)
- `DaskKubernetesEnvironment` now allows for custom scheduler and worker specs - [#1543](https://github.com/PrefectHQ/prefect/pull/1534), [#1537](https://github.com/PrefectHQ/prefect/pull/1537)

### Task Library

- None

### Fixes

- Fix map error by removing `imagePullSecrets` from Kubernetes Agent install if not provided - [#1524](https://github.com/PrefectHQ/prefect/pull/1524)
- Fix issue with two INFO logs not being associated with the Task Run in Cloud - [#1526](https://github.com/PrefectHQ/prefect/pull/1526)
- `execute` CLI command can now load custom environments off of the flow object - [#1534](https://github.com/PrefectHQ/prefect/pull/1534)

### Deprecations

- None

### Breaking Changes

- Update `ShellTask` to return only the last line of stdout, as a string - [#1451](https://github.com/PrefectHQ/prefect/pull/1451)

### Contributors

- [Braun Reyes](https://github.com/braunreyes)

## 0.6.4 I installed Docker on a Windows machine and all I got was this release <Badge text="beta" type="success"/>

Released September 10, 2019

### Features

- Improve Windows compatibility for local development and deploying to Prefect Cloud - [#1441](https://github.com/PrefectHQ/prefect/pull/1441), [#1456](https://github.com/PrefectHQ/prefect/pull/1456), [#1465](https://github.com/PrefectHQ/prefect/pull/1465), [#1466](https://github.com/PrefectHQ/prefect/pull/1466)

### Enhancements

- Add OS platform check to Local Agent for running on Windows machines - [#1441](https://github.com/PrefectHQ/prefect/pull/1441)
- Add `--base-url` argument for Docker daemons to `agent start` CLI command - [#1441](https://github.com/PrefectHQ/prefect/pull/1441)
- Add environment labels for organizing / tagging different Flow execution environments - [#1438](https://github.com/PrefectHQ/prefect/issues/1438)
- Use `-U` option when installing `prefect` in Docker containers to override base image version - [#1461](https://github.com/PrefectHQ/prefect/pull/1461)
- Remove restriction that prevented `DotDict` classes from having keys that shadowed dict methods - [#1462](https://github.com/PrefectHQ/prefect/pull/1462)
- Added livenessProbe to Kubernetes Agent - [#1474](https://github.com/PrefectHQ/prefect/pull/1474)
- Ensure external Dask Clusters do not require Prefect Cloud environment variables to run Cloud flows - [#1481](https://github.com/PrefectHQ/prefect/pull/1481)

### Task Library

- None

### Fixes

- Fix incorrect import in `DaskKubernetesEnvironment` job template - [#1458](https://github.com/PrefectHQ/prefect/pull/1458)
- Raise error on Agents started without an appropriate API token - [#1459](https://github.com/PrefectHQ/prefect/pull/1459)
- Fix bug when calling `as_nested_dict` on `DotDicts` with an `items` key - [#1462](https://github.com/PrefectHQ/prefect/pull/1462)
- Fix `--resource-manager` flag on agent install invalidating `imagePullSecrets` - [#1469](https://github.com/PrefectHQ/prefect/pull/1469)
- Fix issue with user-written result handlers in Prefect Cloud preventing some states from being set - [#1480](https://github.com/PrefectHQ/prefect/pull/1480)

### Deprecations

- None

### Breaking Changes

- None

### Contributors

- [Joe Schmid](https://github.com/joeschmid)
- [Brett Naul](https://github.com/bnaul)

## 0.6.3 Retry Release <Badge text="beta" type="success"/>

Released August 30, 2019

Maintenance release.

### Fixes

- Fix issue with reduced mapped tasks not respecting retries - [#1436](https://github.com/PrefectHQ/prefect/issues/1436)

## 0.6.2 Onboards and Upwards <Badge text="beta" type="success"/>

Released August 30, 2019

### Features

- Added Local, Kubernetes, and Nomad agents - [#1341](https://github.com/PrefectHQ/prefect/pull/1341)
- Add the ability for Tasks to sequentially loop - [#1356](https://github.com/PrefectHQ/prefect/pull/1356)

### Enhancements

- Adds a copy to clipboard button for codeblocks - [#213](https://github.com/prefecthq/prefect/issues/213)
- Updates Vuepress to v1.0.3 - [#770](https://github.com/prefecthq/prefect/issues/770)
- Introduce configurable default for storage class on Flows - [#1044](https://github.com/PrefectHQ/prefect/issues/1044)
- Allow for min and max workers to be specified in `DaskKubernetesEnvironment` - [#1338](https://github.com/PrefectHQ/prefect/pulls/1338)
- Use task and flow names for corresponding logger names for better organization - [#1355](https://github.com/PrefectHQ/prefect/pull/1355)
- `Paused` states subclass `Scheduled` and can have predefined expirations - [#1375](https://github.com/PrefectHQ/prefect/pull/1375)
- Introduce new Flow health checks prior to Cloud deployment - [#1372](https://github.com/PrefectHQ/prefect/issues/1372)
- Improve logging functionality to include tracebacks - [#1374](https://github.com/PrefectHQ/prefect/issues/1374)
- Improve CLI user experience while working with Cloud - [#1384](https://github.com/PrefectHQ/prefect/pull/1384/)
- Users can now create projects from the CLI - [#1388](https://github.com/PrefectHQ/prefect/pull/1388)
- Add a health check to confirm that serialized flows are valid prior to Cloud deploy - [#1397](https://github.com/PrefectHQ/prefect/pull/1397)
- Add `task_slug`, `flow_id`, and `flow_run_id` to context - [#1405](https://github.com/PrefectHQ/prefect/pull/1405)
- Support persistent `scheduled_start_time` for scheduled flow runs when run locally with `flow.run()` - [#1418](https://github.com/PrefectHQ/prefect/pull/1418), [#1429](https://github.com/PrefectHQ/prefect/pull/1429)
- Add `task_args` to `Task.map` - [#1390](https://github.com/PrefectHQ/prefect/issues/1390)
- Add auth flows for `USER`-scoped Cloud API tokens - [#1423](https://github.com/PrefectHQ/prefect/pull/1423)
- Add `AzureResultHandler` for handling results to / from Azure Blob storage containers - [#1421](https://github.com/PrefectHQ/prefect/pull/1421)
- Add new configurable `LocalDaskExecutor` - [#1336](https://github.com/PrefectHQ/prefect/issues/1336)
- Add CLI commands for working with Prefect Cloud auth - [#1431](https://github.com/PrefectHQ/prefect/pull/1431)

### Task Library

- Add new `SnowflakeQuery` task for using snowflake data warehouse - [#1113](https://github.com/PrefectHQ/prefect/issues/1113)

### Fixes

- Fix issue with Docker storage not respecting user-provided image names - [#1335](https://github.com/PrefectHQ/prefect/pull/1335)
- Fix issue with local retries in Cloud not always running in-process - [#1348](https://github.com/PrefectHQ/prefect/pull/1348)

### Deprecations

- Rename `SynchronousExecutor` as `LocalDaskExecutor` - [#1434](https://github.com/PrefectHQ/prefect/pull/1434)

### Breaking Changes

- Rename `CloudEnvironment` to `DaskKubernetesEnvironment` - [#1250](https://github.com/PrefectHQ/prefect/issues/1250)
- Remove unused `queue` method from all executors - [#1434](https://github.com/PrefectHQ/prefect/pull/1434)

### Contributors

- [Alex Kravetz](http://github.com/akravetz)

## 0.6.1 Prefect Timing <Badge text="beta" type="success"/>

Released August 8, 2019

### Features

- Introduce new `flows.checkpointing` configuration setting for checkpointing Tasks in local execution - [#1283](https://github.com/PrefectHQ/prefect/pull/1283)
- Introduce new, flexible `Schedule` objects - [#1320](https://github.com/PrefectHQ/prefect/pull/1320)

### Enhancements

- Allow passing of custom headers in `Client` calls - [#1255](https://github.com/PrefectHQ/prefect/pull/1255)
- Autogenerate informative names and tags for Docker images built for Flow storage - [#1237](https://github.com/PrefectHQ/prefect/issues/1237)
- Allow mixed-case configuration keys (environment variables are interpolated as lowercase) - [#1288](https://github.com/PrefectHQ/prefect/issues/1288)
- Ensure state handler errors are logged informatively - [#1326](https://github.com/PrefectHQ/prefect/issues/1326)

### Task Library

- Add `BigQueryLoadGoogleCloudStorage` task for loading data into BigQuery from Google Cloud Storage [#1317](https://github.com/PrefectHQ/prefect/pull/1317)

### Fixes

- Fix issue with logs not always arriving in long-standing Dask clusters - [#1244](https://github.com/PrefectHQ/prefect/pull/1244)
- Fix issue with `BuildImage` docker task not actually running to completion - [#1243](https://github.com/PrefectHQ/prefect/issues/1243)
- Fix `run --logs` CLI command not exiting on flow run finished state - [#1319](https://github.com/PrefectHQ/prefect/pull/1319)

### Deprecations

- `OneTimeSchedule` and `UnionSchedule` are deprecated, but remain callable as convenience functions - [#1320](https://github.com/PrefectHQ/prefect/pull/1320)
- Old-style schedules can be deserialized as new-style schedules, but support will eventually be dropped - [#1320](https://github.com/PrefectHQ/prefect/pull/1320)

### Breaking Changes

- `prefect.Client.graphql()` and `prefect.Client.post()` now use an explicit keyword, not `**kwargs`, for variables or parameters - [#1259](https://github.com/PrefectHQ/prefect/pull/1259)
- `auth add` CLI command replaced with `auth login` - [#1319](https://github.com/PrefectHQ/prefect/pull/1319)

### Contributors

- None

## 0.6.0 Cloud Ready <Badge text="beta" type="success"/>

Released July 16, 2019

### Features

- Add the Prefect CLI for working with core objects both locally and in cloud - [#1059](https://github.com/PrefectHQ/prefect/pull/1059)
- Add RemoteEnvironment for simple executor based executions - [#1215](https://github.com/PrefectHQ/prefect/pull/1215)
- Add the ability to share caches across Tasks and Flows - [#1222](https://github.com/PrefectHQ/prefect/pull/1222)
- Add the ability to submit tasks to specific dask workers for task / worker affinity - [#1229](https://github.com/PrefectHQ/prefect/pull/1229)

### Enhancements

- Refactor mapped caching to be independent of order - [#1082](https://github.com/PrefectHQ/prefect/issues/1082)
- Refactor caching to allow for caching across multiple runs - [#1082](https://github.com/PrefectHQ/prefect/issues/1082)
- Allow for custom secret names in Result Handlers - [#1098](https://github.com/PrefectHQ/prefect/issues/1098)
- Have `execute cloud-flow` CLI immediately set the flow run state to `Failed` if environment fails - [#1122](https://github.com/PrefectHQ/prefect/pull/1122)
- Validate configuration objects on initial load - [#1136](https://github.com/PrefectHQ/prefect/pull/1136)
- Add `auto_generated` property to Tasks for convenient filtering - [#1135](https://github.com/PrefectHQ/prefect/pull/1135)
- Disable dask work-stealing in Kubernetes via scheduler config - [#1166](https://github.com/PrefectHQ/prefect/pull/1166)
- Implement backoff retry settings on Client calls - [#1187](https://github.com/PrefectHQ/prefect/pull/1187)
- Explicitly set Dask keys for a better Dask visualization experience - [#1218](https://github.com/PrefectHQ/prefect/issues/1218)
- Implement a local cache which persists for the duration of a Python session - [#1221](https://github.com/PrefectHQ/prefect/issues/1221)
- Implement in-process retries for Cloud Tasks which request retry in less than one minute - [#1228](https://github.com/PrefectHQ/prefect/pull/1228)
- Support `Client.login()` with API tokens - [#1240](https://github.com/PrefectHQ/prefect/pull/1240)
- Add live log streaming for `prefect run cloud` command - [#1241](https://github.com/PrefectHQ/prefect/pull/1241)

### Task Library

- Add task to trigger AWS Step function workflow [#1012](https://github.com/PrefectHQ/prefect/issues/1012)
- Add task to copy files within Google Cloud Storage - [#1206](https://github.com/PrefectHQ/prefect/pull/1206)
- Add task for downloading files from Dropbox - [#1205](https://github.com/PrefectHQ/prefect/pull/1205)

### Fixes

- Fix issue with mapped caching in Prefect Cloud - [#1096](https://github.com/PrefectHQ/prefect/pull/1096)
- Fix issue with Result Handlers deserializing incorrectly in Cloud - [#1112](https://github.com/PrefectHQ/prefect/issues/1112)
- Fix issue caused by breaking change in `marshmallow==3.0.0rc7` - [#1151](https://github.com/PrefectHQ/prefect/pull/1151)
- Fix issue with passing results to Prefect signals - [#1163](https://github.com/PrefectHQ/prefect/issues/1163)
- Fix issue with `flow.update` not preserving mapped edges - [#1164](https://github.com/PrefectHQ/prefect/issues/1164)
- Fix issue with Parameters and Context not being raw dictionaries - [#1186](https://github.com/PrefectHQ/prefect/issues/1186)
- Fix issue with asynchronous, long-running mapped retries in Prefect Cloud - [#1208](https://github.com/PrefectHQ/prefect/pull/1208)
- Fix issue with automatically applied collections to task call arguments when using the imperative API - [#1211](https://github.com/PrefectHQ/prefect/issues/1211)

### Breaking Changes

- The CLI command `prefect execute-flow` and `prefect execute-cloud-flow` no longer exist - [#1059](https://github.com/PrefectHQ/prefect/pull/1059)
- The `slack_notifier` state handler now uses a `webhook_secret` kwarg to pull the URL from a Secret - [#1075](https://github.com/PrefectHQ/prefect/issues/1075)
- Use GraphQL for Cloud logging - [#1193](https://github.com/PrefectHQ/prefect/pull/1193)
- Remove the `CloudResultHandler` default result handler - [#1198](https://github.com/PrefectHQ/prefect/pull/1198)
- Rename `LocalStorage` to `Local` - [#1236](https://github.com/PrefectHQ/prefect/pull/1236)

### Contributors

- [Kwangyoun Jung](https://github.com/initialkommit)
- [Anes Benmerzoug](https://github.com/AnesBenmerzoug)

## 0.5.5 Season 8 <Badge text="beta" type="success"/>

Released May 31, 2019

Bugfix to address an unpinned dependency

## 0.5.4 A Release Has No Name <Badge text="beta" type="success"/>

Released May 28, 2019

### Features

- Add new `UnionSchedule` for combining multiple schedules, allowing for complex schedule specifications - [#428](https://github.com/PrefectHQ/prefect/issues/428)
- Allow for Cloud users to securely pull Docker images from private registries - [#1028](https://github.com/PrefectHQ/prefect/pull/1028)

### Enhancements

- Add `prefect_version` kwarg to `Docker` storage for controlling the version of prefect installed into your containers - [#1010](https://github.com/PrefectHQ/prefect/pull/1010), [#533](https://github.com/PrefectHQ/prefect/issues/533)
- Warn users if their Docker storage base image uses a different python version than their local machine - [#999](https://github.com/PrefectHQ/prefect/issues/999)
- Add flow run id to k8s labels on Cloud Environment jobs / pods for easier filtering in deployment - [#1016](https://github.com/PrefectHQ/prefect/pull/1016)
- Allow for `SlackTask` to pull the Slack webhook URL from a custom named Secret - [#1023](https://github.com/PrefectHQ/prefect/pull/1023)
- Raise informative errors when Docker storage push / pull fails - [#1029](https://github.com/PrefectHQ/prefect/issues/1029)
- Standardized `__repr__`s for various classes, to remove inconsistencies - [#617](https://github.com/PrefectHQ/prefect/issues/617)
- Allow for use of local images in Docker storage - [#1052](https://github.com/PrefectHQ/prefect/pull/1052)
- Allow for doc tests and doc generation to run without installing `all_extras` - [#1057](https://github.com/PrefectHQ/prefect/issues/1057)

### Task Library

- Add task for creating new branches in a GitHub repository - [#1011](https://github.com/PrefectHQ/prefect/pull/1011)
- Add tasks to create, delete, invoke, and list AWS Lambda functions [#1009](https://github.com/PrefectHQ/prefect/issues/1009)
- Add tasks for integration with spaCy pipelines [#1018](https://github.com/PrefectHQ/prefect/issues/1018)
- Add tasks for querying Postgres database [#1022](https://github.com/PrefectHQ/prefect/issues/1022)
- Add task for waiting on a Docker container to run and optionally raising for nonzero exit code - [#1061](https://github.com/PrefectHQ/prefect/pull/1061)
- Add tasks for communicating with Redis [#1021](https://github.com/PrefectHQ/prefect/issues/1021)

### Fixes

- Ensure that state change handlers are called even when unexpected initialization errors occur - [#1015](https://github.com/PrefectHQ/prefect/pull/1015)
- Fix an issue where a mypy assert relied on an unavailable import - [#1034](https://github.com/PrefectHQ/prefect/pull/1034)
- Fix an issue where user configurations were loaded after config interpolation had already taken place - [#1037](https://github.com/PrefectHQ/prefect/pull/1037)
- Fix an issue with saving a flow visualization to a file from a notebook - [#1056](https://github.com/PrefectHQ/prefect/pull/1056)
- Fix an issue in which mapped tasks incorrectly tried to run when their upstream was skipped - [#1068](https://github.com/PrefectHQ/prefect/issues/1068)
- Fix an issue in which mapped tasks were not using their caches locally - [#1067](https://github.com/PrefectHQ/prefect/issues/1067)

### Breaking Changes

- Changed the signature of `configuration.load_configuration()` - [#1037](https://github.com/PrefectHQ/prefect/pull/1037)
- Local Secrets now raise `ValueError`s when not found in context - [#1047](https://github.com/PrefectHQ/prefect/pull/1047)

### Contributors

- [Zach Angell](https://github.com/zangell44)
- [Nanda H Krishna](https://nandahkrishna.me)
- [Brett Naul](https://github.com/bnaul)
- [Jeremiah Lewis](https://github.com/jlewis91)
- [Dave Hirschfeld](https://github.com/dhirschfeld)

## 0.5.3 The Release is Bright and Full of Features <Badge text="beta" type="success"/>

Released May 7, 2019

### Features

- Add new `Storage` and `Environment` specifications - [#936](https://github.com/PrefectHQ/prefect/pull/936), [#956](https://github.com/PrefectHQ/prefect/pull/956)

### Enhancements

- Flow now has optional `storage` keyword - [#936](https://github.com/PrefectHQ/prefect/pull/936)
- Flow `environment` argument now defaults to a `CloudEnvironment` - [#936](https://github.com/PrefectHQ/prefect/pull/936)
- `Queued` states accept `start_time` arguments - [#955](https://github.com/PrefectHQ/prefect/pull/955)
- Add new `Bytes` and `Memory` storage classes for local testing - [#956](https://github.com/PrefectHQ/prefect/pull/956), [#961](https://github.com/PrefectHQ/prefect/pull/961)
- Add new `LocalEnvironment` execution environment for local testing - [#957](https://github.com/PrefectHQ/prefect/pull/957)
- Add new `Aborted` state for Flow runs which are cancelled by users - [#959](https://github.com/PrefectHQ/prefect/issues/959)
- Added an `execute-cloud-flow` CLI command for working with cloud deployed flows - [#971](https://github.com/PrefectHQ/prefect/pull/971)
- Add new `flows.run_on_schedule` configuration option for affecting the behavior of `flow.run` - [#972](https://github.com/PrefectHQ/prefect/issues/972)
- Allow for Tasks with `manual_only` triggers to be root tasks - [#667](https://github.com/PrefectHQ/prefect/issues/667)
- Allow compression of serialized flows [#993](https://github.com/PrefectHQ/prefect/pull/993)
- Allow for serialization of user written result handlers - [#623](https://github.com/PrefectHQ/prefect/issues/623)
- Allow for state to be serialized in certain triggers and cache validators - [#949](https://github.com/PrefectHQ/prefect/issues/949)
- Add new `filename` keyword to `flow.visualize` for automatically saving visualizations - [#1001](https://github.com/PrefectHQ/prefect/issues/1001)
- Add new `LocalStorage` option for storing Flows locally - [#1006](https://github.com/PrefectHQ/prefect/pull/1006)

### Task Library

- None

### Fixes

- Fix Docker storage not pulling correct flow path - [#968](https://github.com/PrefectHQ/prefect/pull/968)
- Fix `run_flow` loading to decode properly by use cloudpickle - [#978](https://github.com/PrefectHQ/prefect/pull/978)
- Fix Docker storage for handling flow names with spaces and weird characters - [#969](https://github.com/PrefectHQ/prefect/pull/969)
- Fix non-deterministic issue with mapping in the DaskExecutor - [#943](https://github.com/PrefectHQ/prefect/issues/943)

### Breaking Changes

- Remove `flow.id` and `task.id` attributes - [#940](https://github.com/PrefectHQ/prefect/pull/940)
- Removed old WIP environments - [#936](https://github.com/PrefectHQ/prefect/pull/936)
  (_Note_: Changes from [#936](https://github.com/PrefectHQ/prefect/pull/936) regarding environments don't break any Prefect code because environments weren't used yet outside of Cloud.)
- Update `flow.deploy` and `client.deploy` to use `set_schedule_active` kwarg to match Cloud - [#991](https://github.com/PrefectHQ/prefect/pull/991)
- Removed `Flow.generate_local_task_ids()` - [#992](#https://github.com/PrefectHQ/prefect/pull/992)

### Contributors

- None

## 0.5.2 Unredacted <Badge text="beta" type="success"/>

Released April 19, 2019

### Features

- Implement two new triggers that allow for specifying bounds on the number of failures or successes - [#933](https://github.com/PrefectHQ/prefect/issues/933)

### Enhancements

- `DaskExecutor(local_processes=True)` supports timeouts - [#886](https://github.com/PrefectHQ/prefect/issues/886)
- Calling `Secret.get()` from within a Flow context raises an informative error - [#927](https://github.com/PrefectHQ/prefect/issues/927)
- Add new keywords to `Task.set_upstream` and `Task.set_downstream` for handling keyed and mapped dependencies - [#823](https://github.com/PrefectHQ/prefect/issues/823)
- Downgrade default logging level to "INFO" from "DEBUG" - [#935](https://github.com/PrefectHQ/prefect/pull/935)
- Add start times to queued states - [#937](https://github.com/PrefectHQ/prefect/pull/937)
- Add `is_submitted` to states - [#944](https://github.com/PrefectHQ/prefect/pull/944)
- Introduce new `ClientFailed` state - [#938](https://github.com/PrefectHQ/prefect/issues/938)

### Task Library

- Add task for sending Slack notifications via Prefect Slack App - [#932](https://github.com/PrefectHQ/prefect/issues/932)

### Fixes

- Fix issue with timeouts behaving incorrectly with unpickleable objects - [#886](https://github.com/PrefectHQ/prefect/issues/886)
- Fix issue with Flow validation being performed even when eager validation was turned off - [#919](https://github.com/PrefectHQ/prefect/issues/919)
- Fix issue with downstream tasks with `all_failed` triggers running if an upstream Client call fails in Cloud - [#938](https://github.com/PrefectHQ/prefect/issues/938)

### Breaking Changes

- Remove `prefect make user config` from cli commands - [#904](https://github.com/PrefectHQ/prefect/issues/904)
- Change `set_schedule_active` keyword in Flow deployments to `set_schedule_inactive` to match Cloud - [#941](https://github.com/PrefectHQ/prefect/pull/941)

### Contributors

- None

## 0.5.1 It Takes a Village <Badge text="beta" type="success"/>

Released April 4, 2019

### Features

- API reference documentation is now versioned - [#270](https://github.com/PrefectHQ/prefect/issues/270)
- Add `S3ResultHandler` for handling results to / from S3 buckets - [#879](https://github.com/PrefectHQ/prefect/pull/879)
- Add ability to use `Cached` states across flow runs in Cloud - [#885](https://github.com/PrefectHQ/prefect/pull/885)

### Enhancements

- Bump to latest version of `pytest` (4.3) - [#814](https://github.com/PrefectHQ/prefect/issues/814)
- `Client.deploy` accepts optional `build` kwarg for avoiding building Flow environment - [#876](https://github.com/PrefectHQ/prefect/pull/876)
- Bump `distributed` to 1.26.1 for enhanced security features - [#878](https://github.com/PrefectHQ/prefect/pull/878)
- Local secrets automatically attempt to load secrets as JSON - [#883](https://github.com/PrefectHQ/prefect/pull/883)
- Add task logger to context for easily creating custom logs during task runs - [#884](https://github.com/PrefectHQ/prefect/issues/884)

### Task Library

- Add `ParseRSSFeed` for parsing a remote RSS feed - [#856](https://github.com/PrefectHQ/prefect/pull/856)
- Add tasks for working with Docker containers and imaged - [#864](https://github.com/PrefectHQ/prefect/pull/864)
- Add task for creating a BigQuery table - [#895](https://github.com/PrefectHQ/prefect/pull/895)

### Fixes

- Only checkpoint tasks if running in cloud - [#839](https://github.com/PrefectHQ/prefect/pull/839), [#854](https://github.com/PrefectHQ/prefect/pull/854)
- Adjusted small flake8 issues for names, imports, and comparisons - [#849](https://github.com/PrefectHQ/prefect/pull/849)
- Fix bug preventing `flow.run` from properly using cached tasks - [#861](https://github.com/PrefectHQ/prefect/pull/861)
- Fix tempfile usage in `flow.visualize` so that it runs on Windows machines - [#858](https://github.com/PrefectHQ/prefect/issues/858)
- Fix issue caused by Python 3.5.2 bug for Python 3.5.2 compatibility - [#857](https://github.com/PrefectHQ/prefect/issues/857)
- Fix issue in which `GCSResultHandler` was not pickleable - [#879](https://github.com/PrefectHQ/prefect/pull/879)
- Fix issue with automatically converting callables and dicts to tasks - [#894](https://github.com/PrefectHQ/prefect/issues/894)

### Breaking Changes

- Change the call signature of `Dict` task from `run(**task_results)` to `run(keys, values)` - [#894](https://github.com/PrefectHQ/prefect/issues/894)

### Contributors

- [ColCarroll](https://github.com/ColCarroll)
- [dhirschfeld](https://github.com/dhirschfeld)
- [BasPH](https://github.com/BasPH)
- [Miloš Garunović](https://github.com/milosgarunovic)
- [Nash Taylor](https://github.com/ntaylorwss)

## 0.5.0 Open Source Launch! <Badge text="beta" type="success"/>

Released March 24, 2019

### Features

- Add `checkpoint` option for individual `Task`s, as well as a global `checkpoint` config setting for storing the results of Tasks using their result handlers - [#649](https://github.com/PrefectHQ/prefect/pull/649)
- Add `defaults_from_attrs` decorator to easily construct `Task`s whose attributes serve as defaults for `Task.run` - [#293](https://github.com/PrefectHQ/prefect/issues/293)
- Environments follow new hierarchy (PIN-3) - [#670](https://github.com/PrefectHQ/prefect/pull/670)
- Add `OneTimeSchedule` for one-time execution at a specified time - [#680](https://github.com/PrefectHQ/prefect/pull/680)
- `flow.run` is now a blocking call which will run the Flow, on its schedule, and execute full state-based execution (including retries) - [#690](https://github.com/PrefectHQ/prefect/issues/690)
- Pre-populate `prefect.context` with various formatted date strings during execution - [#704](https://github.com/PrefectHQ/prefect/pull/704)
- Add ability to overwrite task attributes such as "name" when calling tasks in the functional API - [#717](https://github.com/PrefectHQ/prefect/issues/717)
- Release Prefect Core under the Apache 2.0 license - [#762](https://github.com/PrefectHQ/prefect/pull/762)

### Enhancements

- Refactor all `State` objects to store fully hydrated `Result` objects which track information about how results should be handled - [#612](https://github.com/PrefectHQ/prefect/pull/612), [#616](https://github.com/PrefectHQ/prefect/pull/616)
- Add `google.cloud.storage` as an optional extra requirement so that the `GCSResultHandler` can be exposed better - [#626](https://github.com/PrefectHQ/prefect/pull/626)
- Add a `start_time` check for Scheduled flow runs, similar to the one for Task runs - [#605](https://github.com/PrefectHQ/prefect/issues/605)
- Project names can now be specified for deployments instead of IDs - [#633](https://github.com/PrefectHQ/prefect/pull/633)
- Add a `createProject` mutation function to the client - [#633](https://github.com/PrefectHQ/prefect/pull/633)
- Add timestamp to auto-generated API docs footer - [#639](https://github.com/PrefectHQ/prefect/pull/639)
- Refactor `Result` interface into `Result` and `SafeResult` - [#649](https://github.com/PrefectHQ/prefect/pull/649)
- The `manual_only` trigger will pass if `resume=True` is found in context, which indicates that a `Resume` state was passed - [#664](https://github.com/PrefectHQ/prefect/issues/664)
- Added DockerOnKubernetes environment (PIN-3) - [#670](https://github.com/PrefectHQ/prefect/pull/670)
- Added Prefect docker image (PIN-3) - [#670](https://github.com/PrefectHQ/prefect/pull/670)
- `defaults_from_attrs` now accepts a splatted list of arguments - [#676](https://github.com/PrefectHQ/prefect/issues/676)
- Add retry functionality to `flow.run(on_schedule=True)` for local execution - [#680](https://github.com/PrefectHQ/prefect/pull/680)
- Add `helper_fns` keyword to `ShellTask` for pre-populating helper functions to commands - [#681](https://github.com/PrefectHQ/prefect/pull/681)
- Convert a few DEBUG level logs to INFO level logs - [#682](https://github.com/PrefectHQ/prefect/issues/682)
- Added DaskOnKubernetes environment (PIN-3) - [#695](https://github.com/PrefectHQ/prefect/pull/695)
- Load `context` from Cloud when running flows - [#699](https://github.com/PrefectHQ/prefect/pull/699)
- Add `Queued` state - [#705](https://github.com/PrefectHQ/prefect/issues/705)
- `flow.serialize()` will always serialize its environment, regardless of `build` - [#696](https://github.com/PrefectHQ/prefect/issues/696)
- `flow.deploy()` now raises an informative error if your container cannot deserialize the Flow - [#711](https://github.com/PrefectHQ/prefect/issues/711)
- Add `_MetaState` as a parent class for states that modify other states - [#726](https://github.com/PrefectHQ/prefect/pull/726)
- Add `flow` keyword argument to `Task.set_upstream()` and `Task.set_downstream()` - [#749](https://github.com/PrefectHQ/prefect/pull/749)
- Add `is_retrying()` helper method to all `State` objects - [#753](https://github.com/PrefectHQ/prefect/pull/753)
- Allow for state handlers which return `None` - [#753](https://github.com/PrefectHQ/prefect/pull/753)
- Add daylight saving time support for `CronSchedule` - [#729](https://github.com/PrefectHQ/prefect/pull/729)
- Add `idempotency_key` and `context` arguments to `Client.create_flow_run` - [#757](https://github.com/PrefectHQ/prefect/issues/757)
- Make `EmailTask` more secure by pulling credentials from secrets - [#706](https://github.com/PrefectHQ/prefect/issues/706)

### Task Library

- Add `GCSUpload` and `GCSDownload` for uploading / retrieving string data to / from Google Cloud Storage - [#673](https://github.com/PrefectHQ/prefect/pull/673)
- Add `BigQueryTask` and `BigQueryInsertTask` for executing queries against BigQuery tables and inserting data - [#678](https://github.com/PrefectHQ/prefect/pull/678), [#685](https://github.com/PrefectHQ/prefect/pull/685)
- Add `FilterTask` for filtering out lists of results - [#637](https://github.com/PrefectHQ/prefect/issues/637)
- Add `S3Download` and `S3Upload` for interacting with data stored on AWS S3 - [#692](https://github.com/PrefectHQ/prefect/issues/692)
- Add `AirflowTask` and `AirflowTriggerDAG` tasks to the task library for running individual Airflow tasks / DAGs - [#735](https://github.com/PrefectHQ/prefect/issues/735)
- Add `OpenGitHubIssue` and `CreateGitHubPR` tasks for interacting with GitHub repositories - [#771](https://github.com/PrefectHQ/prefect/pull/771)
- Add Kubernetes tasks for deployments, jobs, pods, and services - [#779](https://github.com/PrefectHQ/prefect/pull/779)
- Add Airtable tasks - [#803](https://github.com/PrefectHQ/prefect/pull/803)
- Add Twitter tasks - [#803](https://github.com/PrefectHQ/prefect/pull/803)
- Add `GetRepoInfo` for pulling GitHub repository information - [#816](https://github.com/PrefectHQ/prefect/pull/816)

### Fixes

- Fix edge case in doc generation in which some `Exception`s' call signature could not be inspected - [#513](https://github.com/PrefectHQ/prefect/issues/513)
- Fix bug in which exceptions raised within flow runner state handlers could not be sent to Cloud - [#628](https://github.com/PrefectHQ/prefect/pull/628)
- Fix issue wherein heartbeats were not being called on a fixed interval - [#669](https://github.com/PrefectHQ/prefect/pull/669)
- Fix issue wherein code blocks inside of method docs couldn't use `**kwargs` - [#658](https://github.com/PrefectHQ/prefect/issues/658)
- Fix bug in which Prefect-generated Keys for S3 buckets were not properly converted to strings - [#698](https://github.com/PrefectHQ/prefect/pull/698)
- Fix next line after Docker Environment push/pull from overwriting progress bar - [#702](https://github.com/PrefectHQ/prefect/pull/702)
- Fix issue with `JinjaTemplate` not being pickleable - [#710](https://github.com/PrefectHQ/prefect/pull/710)
- Fix issue with creating secrets from JSON documents using the Core Client - [#715](https://github.com/PrefectHQ/prefect/pull/715)
- Fix issue with deserialization of JSON secrets unnecessarily calling `json.loads` - [#716](https://github.com/PrefectHQ/prefect/pull/716)
- Fix issue where `IntervalSchedules` didn't respect daylight saving time after serialization - [#729](https://github.com/PrefectHQ/prefect/pull/729)

### Breaking Changes

- Remove the `BokehRunner` and associated webapp - [#609](https://github.com/PrefectHQ/prefect/issues/609)
- Rename `ResultHandler` methods from `serialize` / `deserialize` to `write` / `read` - [#612](https://github.com/PrefectHQ/prefect/pull/612)
- Refactor all `State` objects to store fully hydrated `Result` objects which track information about how results should be handled - [#612](https://github.com/PrefectHQ/prefect/pull/612), [#616](https://github.com/PrefectHQ/prefect/pull/616)
- `Client.create_flow_run` now returns a string instead of a `GraphQLResult` object to match the API of `deploy` - [#630](https://github.com/PrefectHQ/prefect/pull/630)
- `flow.deploy` and `client.deploy` require a `project_name` instead of an ID - [#633](https://github.com/PrefectHQ/prefect/pull/633)
- Upstream state results now take precedence for task inputs over `cached_inputs` - [#591](https://github.com/PrefectHQ/prefect/issues/591)
- Rename `Match` task (used inside control flow) to `CompareValue` - [#638](https://github.com/PrefectHQ/prefect/pull/638)
- `Client.graphql()` now returns a response with up to two keys (`data` and `errors`). Previously the `data` key was automatically selected - [#642](https://github.com/PrefectHQ/prefect/pull/642)
- `ContainerEnvironment` was changed to `DockerEnvironment` - [#670](https://github.com/PrefectHQ/prefect/pull/670)
- The environment `from_file` was moved to `utilities.environments` - [#670](https://github.com/PrefectHQ/prefect/pull/670)
- Removed `start_tasks` argument from `FlowRunner.run()` and `check_upstream` argument from `TaskRunner.run()` - [#672](https://github.com/PrefectHQ/prefect/pull/672)
- Remove support for Python 3.4 - [#671](https://github.com/PrefectHQ/prefect/issues/671)
- `flow.run` is now a blocking call which will run the Flow, on its schedule, and execute full state-based execution (including retries) - [#690](https://github.com/PrefectHQ/prefect/issues/690)
- Remove `make_return_failed_handler` as `flow.run` now returns all task states - [#693](https://github.com/PrefectHQ/prefect/pull/693)
- Refactor Airflow migration tools into a single `AirflowTask` in the task library for running individual Airflow tasks - [#735](https://github.com/PrefectHQ/prefect/issues/735)
- `name` is now required on all Flow objects - [#732](https://github.com/PrefectHQ/prefect/pull/732)
- Separate installation "extras" packages into multiple, smaller extras - [#739](https://github.com/PrefectHQ/prefect/issues/739)
- `Flow.parameters()` always returns a set of parameters - [#756](https://github.com/PrefectHQ/prefect/pull/756)

## 0.4.1 <Badge text="beta" type="success"/>

Released January 31, 2019

### Features

- Add ability to run scheduled flows locally via `on_schedule` kwarg in `flow.run()` - [#519](https://github.com/PrefectHQ/prefect/issues/519)
- Allow tasks to specify their own result handlers, ensure inputs and outputs are stored only when necessary, and ensure no raw data is sent to the database - [#587](https://github.com/PrefectHQ/prefect/pull/587)

### Enhancements

- Allow for building `ContainerEnvironment`s locally without pushing to registry - [#514](https://github.com/PrefectHQ/prefect/issues/514)
- Make mapping more robust when running children tasks multiple times - [#541](https://github.com/PrefectHQ/prefect/pull/541)
- Always prefer `cached_inputs` over upstream states, if available - [#546](https://github.com/PrefectHQ/prefect/pull/546)
- Add hooks to `FlowRunner.initialize_run()` for manipulating task states and contexts - [#548](https://github.com/PrefectHQ/prefect/pull/548)
- Improve state-loading strategy for Prefect Cloud - [#555](https://github.com/PrefectHQ/prefect/issues/555)
- Introduce `on_failure` kwarg to Tasks and Flows for user-friendly failure callbacks - [#551](https://github.com/PrefectHQ/prefect/issues/551)
- Include `scheduled_start_time` in context for Flow runs - [#524](https://github.com/PrefectHQ/prefect/issues/524)
- Add GitHub PR template - [#542](https://github.com/PrefectHQ/prefect/pull/542)
- Allow flows to be deployed to Prefect Cloud without a project id - [#571](https://github.com/PrefectHQ/prefect/pull/571)
- Introduce serialization schemas for ResultHandlers - [#572](https://github.com/PrefectHQ/prefect/issues/572)
- Add new `metadata` attribute to States for managing user-generated results - [#573](https://github.com/PrefectHQ/prefect/issues/573)
- Add new 'JSONResultHandler' for serializing small bits of data without external storage - [#576](https://github.com/PrefectHQ/prefect/issues/576)
- Use `JSONResultHandler` for all Parameter caching - [#590](https://github.com/PrefectHQ/prefect/pull/590)

### Fixes

- Fixed `flow.deploy()` attempting to access a nonexistent string attribute - [#503](https://github.com/PrefectHQ/prefect/pull/503)
- Ensure all logs make it to the logger service in deployment - [#508](https://github.com/PrefectHQ/prefect/issues/508), [#552](https://github.com/PrefectHQ/prefect/issues/552)
- Fix a situation where `Paused` tasks would be treated as `Pending` and run - [#535](https://github.com/PrefectHQ/prefect/pull/535)
- Ensure errors raised in state handlers are trapped appropriately in Cloud Runners - [#554](https://github.com/PrefectHQ/prefect/pull/554)
- Ensure unexpected errors raised in FlowRunners are robustly handled - [#568](https://github.com/PrefectHQ/prefect/pull/568)
- Fixed non-deterministic errors in mapping caused by clients resolving futures of other clients - [#569](https://github.com/PrefectHQ/prefect/pull/569)
- Older versions of Prefect will now ignore fields added by newer versions when deserializing objects - [#583](https://github.com/PrefectHQ/prefect/pull/583)
- Result handler failures now result in clear task run failures - [#575](https://github.com/PrefectHQ/prefect/issues/575)
- Fix issue deserializing old states with empty metadata - [#590](https://github.com/PrefectHQ/prefect/pull/590)
- Fix issue serializing `cached_inputs` - [#594](https://github.com/PrefectHQ/prefect/pull/594)

### Breaking Changes

- Move `prefect.client.result_handlers` to `prefect.engine.result_handlers` - [#512](https://github.com/PrefectHQ/prefect/pull/512)
- Removed `inputs` kwarg from `TaskRunner.run()` - [#546](https://github.com/PrefectHQ/prefect/pull/546)
- Moves the `start_task_ids` argument from `FlowRunner.run()` to `Environment.run()` - [#544](https://github.com/PrefectHQ/prefect/issues/544), [#545](https://github.com/PrefectHQ/prefect/pull/545)
- Convert `timeout` kwarg from `timedelta` to `integer` - [#540](https://github.com/PrefectHQ/prefect/issues/540)
- Remove `timeout` kwarg from `executor.wait` - [#569](https://github.com/PrefectHQ/prefect/pull/569)
- Serialization of States will _ignore_ any result data that hasn't been processed - [#581](https://github.com/PrefectHQ/prefect/pull/581)
- Removes `VersionedSchema` in favor of implicit versioning: serializers will ignore unknown fields and the `create_object` method is responsible for recreating missing ones - [#583](https://github.com/PrefectHQ/prefect/pull/583)
- Convert and rename `CachedState` to a successful state named `Cached`, and also remove the superfluous `cached_result` attribute - [#586](https://github.com/PrefectHQ/prefect/issues/586)

## 0.4.0 <Badge text="beta" type="success"/>

Released January 8, 2019

### Features

- Add support for Prefect Cloud - [#374](https://github.com/PrefectHQ/prefect/pull/374), [#406](https://github.com/PrefectHQ/prefect/pull/406), [#473](https://github.com/PrefectHQ/prefect/pull/473), [#491](https://github.com/PrefectHQ/prefect/pull/491)
- Add versioned serialization schemas for `Flow`, `Task`, `Parameter`, `Edge`, `State`, `Schedule`, and `Environment` objects - [#310](https://github.com/PrefectHQ/prefect/pull/310), [#318](https://github.com/PrefectHQ/prefect/pull/318), [#319](https://github.com/PrefectHQ/prefect/pull/319), [#340](https://github.com/PrefectHQ/prefect/pull/340)
- Add ability to provide `ResultHandler`s for storing private result data - [#391](https://github.com/PrefectHQ/prefect/pull/391), [#394](https://github.com/PrefectHQ/prefect/pull/394), [#430](https://github.com/PrefectHQ/prefect/pull/430/)
- Support depth-first execution of mapped tasks and tracking of both the static "parent" and dynamic "children" via `Mapped` states - [#485](https://github.com/PrefectHQ/prefect/pull/485)

### Enhancements

- Add new `TimedOut` state for task execution timeouts - [#255](https://github.com/PrefectHQ/prefect/issues/255)
- Use timezone-aware dates throughout Prefect - [#325](https://github.com/PrefectHQ/prefect/pull/325)
- Add `description` and `tags` arguments to `Parameters` - [#318](https://github.com/PrefectHQ/prefect/pull/318)
- Allow edge `key` checks to be skipped in order to create "dummy" flows from metadata - [#319](https://github.com/PrefectHQ/prefect/pull/319)
- Add new `names_only` keyword to `flow.parameters` - [#337](https://github.com/PrefectHQ/prefect/pull/337)
- Add utility for building GraphQL queries and simple schemas from Python objects - [#342](https://github.com/PrefectHQ/prefect/pull/342)
- Add links to downloadable Jupyter notebooks for all tutorials - [#212](https://github.com/PrefectHQ/prefect/issues/212)
- Add `to_dict` convenience method for `DotDict` class - [#341](https://github.com/PrefectHQ/prefect/issues/341)
- Refactor requirements to a custom `ini` file specification - [#347](https://github.com/PrefectHQ/prefect/pull/347)
- Refactor API documentation specification to `toml` file - [#361](https://github.com/PrefectHQ/prefect/pull/361)
- Add new SQLite tasks for basic SQL scripting and querying - [#291](https://github.com/PrefectHQ/prefect/issues/291)
- Executors now pass `map_index` into the `TaskRunner`s - [#373](https://github.com/PrefectHQ/prefect/pull/373)
- All schedules support `start_date` and `end_date` parameters - [#375](https://github.com/PrefectHQ/prefect/pull/375)
- Add `DateTime` marshmallow field for timezone-aware serialization - [#378](https://github.com/PrefectHQ/prefect/pull/378)
- Adds ability to put variables into context via the config - [#381](https://github.com/PrefectHQ/prefect/issues/381)
- Adds new `client.deploy` method for adding new flows to the Prefect Cloud - [#388](https://github.com/PrefectHQ/prefect/issues/388)
- Add `id` attribute to `Task` class - [#416](https://github.com/PrefectHQ/prefect/issues/416)
- Add new `Resume` state for resuming from `Paused` tasks - [#435](https://github.com/PrefectHQ/prefect/issues/435)
- Add support for heartbeats - [#436](https://github.com/PrefectHQ/prefect/issues/436)
- Add new `Submitted` state for signaling that `Scheduled` tasks have been handled - [#445](https://github.com/PrefectHQ/prefect/issues/445)
- Add ability to add custom environment variables and copy local files into `ContainerEnvironment`s - [#453](https://github.com/PrefectHQ/prefect/issues/453)
- Add `set_secret` method to Client for creating and setting the values of user secrets - [#452](https://github.com/PrefectHQ/prefect/issues/452)
- Refactor runners into `CloudTaskRunner` and `CloudFlowRunner` classes - [#431](https://github.com/PrefectHQ/prefect/issues/431)
- Added functions for loading default `engine` classes from config - [#477](https://github.com/PrefectHQ/prefect/pull/477)

### Fixes

- Fixed issue with `GraphQLResult` reprs - [#374](https://github.com/PrefectHQ/prefect/pull/374)
- `CronSchedule` produces expected results across daylight savings time transitions - [#375](https://github.com/PrefectHQ/prefect/pull/375)
- `utilities.serialization.Nested` properly respects `marshmallow.missing` values - [#398](https://github.com/PrefectHQ/prefect/pull/398)
- Fixed issue in capturing unexpected mapping errors during task runs - [#409](https://github.com/PrefectHQ/prefect/pull/409)
- Fixed issue in `flow.visualize()` so that mapped flow states can be passed and colored - [#387](https://github.com/PrefectHQ/prefect/issues/387)
- Fixed issue where `IntervalSchedule` was serialized at "second" resolution, not lower - [#427](https://github.com/PrefectHQ/prefect/pull/427)
- Fixed issue where `SKIP` signals were preventing multiple layers of mapping - [#455](https://github.com/PrefectHQ/prefect/issues/455)
- Fixed issue with multi-layer mapping in `flow.visualize()` - [#454](https://github.com/PrefectHQ/prefect/issues/454)
- Fixed issue where Prefect Cloud `cached_inputs` weren't being used locally - [#434](https://github.com/PrefectHQ/prefect/issues/434)
- Fixed issue where `Config.set_nested` would have an error if the provided key was nested deeper than an existing terminal key - [#479](https://github.com/PrefectHQ/prefect/pull/479)
- Fixed issue where `state_handlers` were not called for certain signals - [#494](https://github.com/PrefectHQ/prefect/pull/494)

### Breaking Changes

- Remove `NoSchedule` and `DateSchedule` schedule classes - [#324](https://github.com/PrefectHQ/prefect/pull/324)
- Change `serialize()` method to use schemas rather than custom dict - [#318](https://github.com/PrefectHQ/prefect/pull/318)
- Remove `timestamp` property from `State` classes - [#305](https://github.com/PrefectHQ/prefect/pull/305)
- Remove the custom JSON encoder library at `prefect.utilities.json` - [#336](https://github.com/PrefectHQ/prefect/pull/336)
- `flow.parameters` now returns a set of parameters instead of a dictionary - [#337](https://github.com/PrefectHQ/prefect/pull/337)
- Renamed `to_dotdict` -> `as_nested_dict` - [#339](https://github.com/PrefectHQ/prefect/pull/339)
- Moved `prefect.utilities.collections.GraphQLResult` to `prefect.utilities.graphql.GraphQLResult` - [#371](https://github.com/PrefectHQ/prefect/pull/371)
- `SynchronousExecutor` now does _not_ do depth first execution for mapped tasks - [#373](https://github.com/PrefectHQ/prefect/pull/373)
- Renamed `prefect.utilities.serialization.JSONField` -> `JSONCompatible`, removed its `max_size` feature, and no longer automatically serialize payloads as strings - [#376](https://github.com/PrefectHQ/prefect/pull/376)
- Renamed `prefect.utilities.serialization.NestedField` -> `Nested` - [#376](https://github.com/PrefectHQ/prefect/pull/376)
- Renamed `prefect.utilities.serialization.NestedField.dump_fn` -> `NestedField.value_selection_fn` for clarity - [#377](https://github.com/PrefectHQ/prefect/pull/377)
- Local secrets are now pulled from `secrets` in context instead of `_secrets` - [#382](https://github.com/PrefectHQ/prefect/pull/382)
- Remove Task and Flow descriptions, Flow project & version attributes - [#383](https://github.com/PrefectHQ/prefect/issues/383)
- Changed `Schedule` parameter from `on_or_after` to `after` - [#396](https://github.com/PrefectHQ/prefect/issues/396)
- Environments are immutable and return `dict` keys instead of `str`; some arguments for `ContainerEnvironment` are removed - [#398](https://github.com/PrefectHQ/prefect/pull/398)
- `environment.run()` and `environment.build()`; removed the `flows` CLI and replaced it with a top-level CLI command, `prefect run` - [#400](https://github.com/PrefectHQ/prefect/pull/400)
- The `set_temporary_config` utility now accepts a single dict of multiple config values, instead of just a key/value pair, and is located in `utilities.configuration` - [#401](https://github.com/PrefectHQ/prefect/pull/401)
- Bump `click` requirement to 7.0, which changes underscores to hyphens at CLI - [#409](https://github.com/PrefectHQ/prefect/pull/409)
- `IntervalSchedule` rejects intervals of less than one minute - [#427](https://github.com/PrefectHQ/prefect/pull/427)
- `FlowRunner` returns a `Running` state, not a `Pending` state, when flows do not finish - [#433](https://github.com/PrefectHQ/prefect/pull/433)
- Remove the `task_contexts` argument from `FlowRunner.run()` - [#440](https://github.com/PrefectHQ/prefect/pull/440)
- Remove the leading underscore from Prefect-set context keys - [#446](https://github.com/PrefectHQ/prefect/pull/446)
- Removed throttling tasks within the local cluster - [#470](https://github.com/PrefectHQ/prefect/pull/470)
- Even `start_tasks` will not run before their state's `start_time` (if the state is `Scheduled`) - [#474](https://github.com/PrefectHQ/prefect/pull/474)
- `DaskExecutor`'s "processes" keyword argument was renamed "local_processes" - [#477](https://github.com/PrefectHQ/prefect/pull/477)
- Removed the `mapped` and `map_index` kwargs from `TaskRunner.run()`. These values are now inferred automatically - [#485](https://github.com/PrefectHQ/prefect/pull/485)
- The `upstream_states` dictionary used by the Runners only includes `State` values, not lists of `States`. The use case that required lists of `States` is now covered by the `Mapped` state. - [#485](https://github.com/PrefectHQ/prefect/pull/485)

## 0.3.3 <Badge text="alpha" type="warn"/>

Released October 30, 2018

### Features

- Refactor `FlowRunner` and `TaskRunner` into a modular `Runner` pipelines - [#260](https://github.com/PrefectHQ/prefect/pull/260), [#267](https://github.com/PrefectHQ/prefect/pull/267)
- Add configurable `state_handlers` for `FlowRunners`, `Flows`, `TaskRunners`, and `Tasks` - [#264](https://github.com/PrefectHQ/prefect/pull/264), [#267](https://github.com/PrefectHQ/prefect/pull/267)
- Add gmail and slack notification state handlers w/ tutorial - [#274](https://github.com/PrefectHQ/prefect/pull/274), [#294](https://github.com/PrefectHQ/prefect/pull/294)

### Enhancements

- Add a new method `flow.get_tasks()` for easily filtering flow tasks by attribute - [#242](https://github.com/PrefectHQ/prefect/pull/242)
- Add new `JinjaTemplate` for easily rendering jinja templates - [#200](https://github.com/PrefectHQ/prefect/issues/200)
- Add new `PAUSE` signal for halting task execution - [#246](https://github.com/PrefectHQ/prefect/pull/246)
- Add new `Paused` state corresponding to `PAUSE` signal, and new `pause_task` utility - [#251](https://github.com/PrefectHQ/prefect/issues/251)
- Add ability to timeout task execution for all executors except `DaskExecutor(processes=True)` - [#240](https://github.com/PrefectHQ/prefect/issues/240)
- Add explicit unit test to check Black formatting (Python 3.6+) - [#261](https://github.com/PrefectHQ/prefect/pull/261)
- Add ability to set local secrets in user config file - [#231](https://github.com/PrefectHQ/prefect/issues/231), [#274](https://github.com/PrefectHQ/prefect/pull/274)
- Add `is_skipped()` and `is_scheduled()` methods for `State` objects - [#266](https://github.com/PrefectHQ/prefect/pull/266), [#278](https://github.com/PrefectHQ/prefect/pull/278)
- Adds `now()` as a default `start_time` for `Scheduled` states - [#278](https://github.com/PrefectHQ/prefect/pull/278)
- `Signal` classes now pass arguments to underlying `State` objects - [#279](https://github.com/PrefectHQ/prefect/pull/279)
- Run counts are tracked via `Retrying` states - [#281](https://github.com/PrefectHQ/prefect/pull/281)

### Fixes

- Flow consistently raises if passed a parameter that doesn't exist - [#149](https://github.com/PrefectHQ/prefect/issues/149)

### Breaking Changes

- Renamed `scheduled_time` -> `start_time` in `Scheduled` state objects - [#278](https://github.com/PrefectHQ/prefect/pull/278)
- `TaskRunner.check_for_retry` no longer checks for `Retry` states without `start_time` set - [#278](https://github.com/PrefectHQ/prefect/pull/278)
- Swapped the position of `result` and `message` attributes in State initializations, and started storing caught exceptions as results - [#283](https://github.com/PrefectHQ/prefect/issues/283)

## 0.3.2 <Badge text="alpha" type="warn"/>

Released October 2, 2018

### Features

- Local parallelism with `DaskExecutor` - [#151](https://github.com/PrefectHQ/prefect/issues/151), [#186](https://github.com/PrefectHQ/prefect/issues/186)
- Resource throttling based on `tags` - [#158](https://github.com/PrefectHQ/prefect/issues/158), [#186](https://github.com/PrefectHQ/prefect/issues/186)
- `Task.map` for mapping tasks - [#186](https://github.com/PrefectHQ/prefect/issues/186)
- Added `AirFlow` utility for importing Airflow DAGs as Prefect Flows - [#232](https://github.com/PrefectHQ/prefect/pull/232)

### Enhancements

- Use Netlify to deploy docs - [#156](https://github.com/prefecthq/prefect/issues/156)
- Add changelog - [#153](https://github.com/prefecthq/prefect/issues/153)
- Add `ShellTask` - [#150](https://github.com/prefecthq/prefect/issues/150)
- Base `Task` class can now be run as a dummy task - [#191](https://github.com/PrefectHQ/prefect/pull/191)
- New `return_failed` keyword to `flow.run()` for returning failed tasks - [#205](https://github.com/PrefectHQ/prefect/pull/205)
- some minor changes to `flow.visualize()` for visualizing mapped tasks and coloring nodes by state - [#202](https://github.com/PrefectHQ/prefect/issues/202)
- Added new `flow.replace()` method for swapping out tasks within flows - [#230](https://github.com/PrefectHQ/prefect/pull/230)
- Add `debug` kwarg to `DaskExecutor` for optionally silencing dask logs - [#209](https://github.com/PrefectHQ/prefect/issues/209)
- Update `BokehRunner` for visualizing mapped tasks - [#220](https://github.com/PrefectHQ/prefect/issues/220)
- Env var configuration settings are typed - [#204](https://github.com/PrefectHQ/prefect/pull/204)
- Implement `map` functionality for the `LocalExecutor` - [#233](https://github.com/PrefectHQ/prefect/issues/233)

### Fixes

- Fix issue with Versioneer not picking up git tags - [#146](https://github.com/prefecthq/prefect/issues/146)
- `DotDicts` can have non-string keys - [#193](https://github.com/prefecthq/prefect/issues/193)
- Fix unexpected behavior in assigning tags using contextmanagers - [#190](https://github.com/PrefectHQ/prefect/issues/190)
- Fix bug in initialization of Flows with only `edges` - [#225](https://github.com/PrefectHQ/prefect/pull/225)
- Remove "bottleneck" when creating pipelines of mapped tasks - [#224](https://github.com/PrefectHQ/prefect/pull/224)

### Breaking Changes

- Runner refactor - [#221](https://github.com/PrefectHQ/prefect/pull/221)
- Cleaned up signatures of `TaskRunner` methods - [#171](https://github.com/prefecthq/prefect/issues/171)
- Locally, Python 3.4 users can not run the more advanced parallel executors (`DaskExecutor`) [#186](https://github.com/PrefectHQ/prefect/issues/186)

## 0.3.1 <Badge text="alpha" type="warn"/>

Released September 6, 2018

### Features

- Support for user configuration files - [#195](https://github.com/PrefectHQ/prefect/pull/195)

### Enhancements

- None

### Fixes

- Let DotDicts accept non-string keys - [#193](https://github.com/PrefectHQ/prefect/pull/193), [#194](https://github.com/PrefectHQ/prefect/pull/194)

### Breaking Changes

- None

## 0.3.0 <Badge text="alpha" type="warn"/>

Released August 20, 2018

### Features

- BokehRunner - [#104](https://github.com/prefecthq/prefect/issues/104), [#128](https://github.com/prefecthq/prefect/issues/128)
- Control flow: `ifelse`, `switch`, and `merge` - [#92](https://github.com/prefecthq/prefect/issues/92)
- Set state from `reference_tasks` - [#95](https://github.com/prefecthq/prefect/issues/95), [#137](https://github.com/prefecthq/prefect/issues/137)
- Add flow `Registry` - [#90](https://github.com/prefecthq/prefect/issues/90)
- Output caching with various `cache_validators` - [#84](https://github.com/prefecthq/prefect/issues/84), [#107](https://github.com/prefecthq/prefect/issues/107)
- Dask executor - [#82](https://github.com/prefecthq/prefect/issues/82), [#86](https://github.com/prefecthq/prefect/issues/86)
- Automatic input caching for retries, manual-only triggers - [#78](https://github.com/prefecthq/prefect/issues/78)
- Functional API for `Flow` definition
- `State` classes
- `Signals` to transmit `State`

### Enhancements

- Add custom syntax highlighting to docs - [#141](https://github.com/prefecthq/prefect/issues/141)
- Add `bind()` method for tasks to call without copying - [#132](https://github.com/prefecthq/prefect/issues/132)
- Cache expensive flow graph methods - [#125](https://github.com/prefecthq/prefect/issues/125)
- Docker environments - [#71](https://github.com/prefecthq/prefect/issues/71)
- Automatic versioning via Versioneer - [#70](https://github.com/prefecthq/prefect/issues/70)
- `TriggerFail` state - [#67](https://github.com/prefecthq/prefect/issues/67)
- State classes - [#59](https://github.com/prefecthq/prefect/issues/59)

### Fixes

- None

### Breaking Changes

- None<|MERGE_RESOLUTION|>--- conflicted
+++ resolved
@@ -18,11 +18,8 @@
 
 ### Fixes
 
-<<<<<<< HEAD
 - Fix `identifier_label` not being generated on each run for Kubernetes based environments - [#1718](https://github.com/PrefectHQ/prefect/pull/1718)
-=======
 - Fix issue where users could not override their user config path when deploying Docker to Cloud - [#1719](https://github.com/PrefectHQ/prefect/pull/1719)
->>>>>>> ba1f7d29
 
 ### Deprecations
 
