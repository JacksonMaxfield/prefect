# Prefect Changelog

## 0.4.0 <Badge text="development" type="warn">

### Major Features
- Local parallelism with `DaskExecutor` [#151](https://github.com/PrefectHQ/prefect/issues/151), [#186](https://github.com/PrefectHQ/prefect/issues/186)
- Resource throttling based on `tags` [#158](https://github.com/PrefectHQ/prefect/issues/158), [#186](https://github.com/PrefectHQ/prefect/issues/186)
- `Task.map` for mapping tasks [#186](https://github.com/PrefectHQ/prefect/issues/186)

### Minor Features

- Use Netlify to deploy docs - [#156](https://github.com/prefecthq/prefect/issues/156)
- Add changelog - [#153](https://github.com/prefecthq/prefect/issues/153)
- `ShellTask` - [#150](https://github.com/prefecthq/prefect/issues/150)
- Base `Task` class can now be run as a dummy task - [#191](https://github.com/PrefectHQ/prefect/pull/191)
- new `return_failed` keyword to `flow.run()` for returning failed tasks - [#205](https://github.com/PrefectHQ/prefect/pull/205)
- some minor changes to `flow.visualize()` for visualizing mapped tasks and coloring nodes by state - [#202](https://github.com/PrefectHQ/prefect/issues/202)
<<<<<<< HEAD
- added new `flow.replace()` method for swapping out tasks within flows - [#230](https://github.com/PrefectHQ/prefect/pull/230)
=======
- update `BokehRunner` for visualizing mapped tasks - [#220](https://github.com/PrefectHQ/prefect/issues/220)
>>>>>>> 09f10268

### Fixes

- Fix issue with Versioneer not picking up git tags - [#146](https://github.com/prefecthq/prefect/issues/146)
- `DotDicts` can have non-string keys - [#193](https://github.com/prefecthq/prefect/issues/193)
- Fix unexpected behavior in assigning tags using contextmanagers - [#190](https://github.com/PrefectHQ/prefect/issues/190)
- Fix bug in initialization of Flows with only `edges` - [#225](https://github.com/PrefectHQ/prefect/pull/225)

### Breaking Changes
- Cleaned up signatures of `TaskRunner` methods - [#171](https://github.com/prefecthq/prefect/issues/171)
- Locally, Python 3.4 users can not run the more advanced parallel executors (`DaskExecutor`) [#186](https://github.com/PrefectHQ/prefect/issues/186)

## 0.3.0 <Badge text="alpha" type="warn">

0.3.0 is the preview release of Prefect.

### Major Features

- BokehRunner - [#104](https://github.com/prefecthq/prefect/issues/104), [#128](https://github.com/prefecthq/prefect/issues/128)
- Control flow: `ifelse`, `switch`, and `merge` - [#92](https://github.com/prefecthq/prefect/issues/92)
- Set state from `reference_tasks` - [#95](https://github.com/prefecthq/prefect/issues/95), [#137](https://github.com/prefecthq/prefect/issues/137)
- Add flow `Registry` - [#90](https://github.com/prefecthq/prefect/issues/90)
- Output caching with various `cache_validators` - [#84](https://github.com/prefecthq/prefect/issues/84), [#107](https://github.com/prefecthq/prefect/issues/107)
- Dask executor - [#82](https://github.com/prefecthq/prefect/issues/82), [#86](https://github.com/prefecthq/prefect/issues/86)
- Automatic input caching for retries, manual-only triggers - [#78](https://github.com/prefecthq/prefect/issues/78)
- Functional API for `Flow` definition
- `State` classes
- `Signals` to transmit `State`

### Minor Features

- Add custom syntax highlighting to docs - [#141](https://github.com/prefecthq/prefect/issues/141)
- Add `bind()` method for tasks to call without copying - [#132](https://github.com/prefecthq/prefect/issues/132)
- Cache expensive flow graph methods - [#125](https://github.com/prefecthq/prefect/issues/125)
- Docker environments - [#71](https://github.com/prefecthq/prefect/issues/71)
- Automatic versioning via Versioneer - [#70](https://github.com/prefecthq/prefect/issues/70)
- `TriggerFail` state - [#67](https://github.com/prefecthq/prefect/issues/67)
- State classes - [#59](https://github.com/prefecthq/prefect/issues/59)

### Fixes

- None

### Breaking Changes

- None<|MERGE_RESOLUTION|>--- conflicted
+++ resolved
@@ -15,11 +15,8 @@
 - Base `Task` class can now be run as a dummy task - [#191](https://github.com/PrefectHQ/prefect/pull/191)
 - new `return_failed` keyword to `flow.run()` for returning failed tasks - [#205](https://github.com/PrefectHQ/prefect/pull/205)
 - some minor changes to `flow.visualize()` for visualizing mapped tasks and coloring nodes by state - [#202](https://github.com/PrefectHQ/prefect/issues/202)
-<<<<<<< HEAD
 - added new `flow.replace()` method for swapping out tasks within flows - [#230](https://github.com/PrefectHQ/prefect/pull/230)
-=======
 - update `BokehRunner` for visualizing mapped tasks - [#220](https://github.com/PrefectHQ/prefect/issues/220)
->>>>>>> 09f10268
 
 ### Fixes
 
