# Licensed under LICENSE.md; also available at https://www.prefect.io/licenses/alpha-eula

import datetime
import functools
import logging
import types
import uuid
from contextlib import contextmanager
<<<<<<< HEAD
from typing import Any, Callable, Dict, Iterator, List, MutableMapping, Union, Set
=======
from typing import Any, Callable, Dict, Iterable, Iterator, List, MutableMapping, Union
>>>>>>> de73163c

import prefect
from prefect.core import Task
from prefect.engine import signals
from prefect.engine.state import (
    CachedState,
    Failed,
    MessageType,
    Pending,
    Retrying,
    Running,
    Skipped,
    State,
    Success,
    TriggerFailed,
)


def handle_signals(method: Callable[..., State]) -> Callable[..., State]:
    """
    This handler is used to decorate methods that return States but might raise
    Prefect signals.

    The handler attempts to run the method, and if a signal is raised, the appropriate
    state is returned.

    If DONTRUN is raised, the handler does not trap it, but re-raises it.
    """

    @functools.wraps(method)
    def inner(self: "TaskRunner", *args: Any, **kwargs: Any) -> State:

        raise_on_exception = prefect.context.get("_raise_on_exception", False)

        try:
            return method(self, *args, **kwargs)

        # DONTRUN signals get raised for handling
        except signals.DONTRUN as exc:
            logging.debug("DONTRUN signal raised: {}".format(exc))
            raise

        # RETRY signals are trapped and turned into Retry states
        except signals.RETRY as exc:
            logging.debug("RETRY signal raised")
            if raise_on_exception:
                raise exc
            return self.get_retry_state(inputs=kwargs.get("inputs"))

        # PrefectStateSignals are trapped and turned into States
        except signals.PrefectStateSignal as exc:
            logging.debug("{} signal raised.".format(type(exc).__name__))
            if raise_on_exception:
                raise exc
            return exc.state

        # Exceptions are trapped and turned into Failed states
        except Exception as exc:
            logging.debug("Unexpected error while running task.")
            if raise_on_exception:
                raise exc
            return Failed(message=exc)

    return inner


class TaskRunner:
    """
    TaskRunners handle the execution of Tasks and determine the State of a Task
    before, during and after the Task is run.

    In particular, through the TaskRunner you can specify the states of any upstream dependencies,
    any inputs required for this Task to run, and what state the Task should be initialized with.

    Args:
        - task (Task): the Task to be run / executed
        - logger_name (str): Optional. The name of the logger to use when
            logging. Defaults to the name of the class.
    """

    def __init__(self, task: Task, logger_name: str = None) -> None:
        self.task = task
        self.logger = logging.getLogger(logger_name or type(self).__name__)

    def run(
        self,
        state: State = None,
        upstream_states: Dict[str, Union[State, List[State]]] = None,
        inputs: Dict[str, Any] = None,
        ignore_trigger: bool = False,
        context: Dict[str, Any] = None,
        queues: Iterable = None,
    ) -> State:
        """
        The main endpoint for TaskRunners.  Calling this method will conditionally execute
        `self.task.run` with any provided inputs, assuming the upstream dependencies are in a
        state which allow this Task to run.

        Args:
            - state (State, optional): initial `State` to begin task run from;
                defaults to `Pending()`
            - upstream_states (Dict[str, Union[State, List[State]]]): a dictionary
                representing the states of any tasks upstream of this one. The keys of the
                dictionary should correspond to the keys of any edges leading to the task,
                plus an extra `None` key containing a list of results from tasks that
                don't pass data.

                For example, if the run signature was `def run(self, x, y):` then a valid
                upstream_states dict would be:
                    ```python
                    upstream_states = dict(
                        x=Success(result=1),
                        y=Success(result=2),
                        None=[Success()])
                    ```
            - inputs (Dict[str, Any], optional): a dictionary of inputs whose keys correspond
                to the task's `run()` arguments. Any keys that are provided will override the
                `State`-based inputs provided in upstream_states.
            - ignore_trigger (bool): boolean specifying whether to ignore the
                Task trigger; defaults to `False`
            - context (dict, optional): prefect Context to use for execution
            - queues ([queue], optional): list of queues of tickets to use when deciding
                whether it's safe for the Task to run based on resource limitations. The
                Task will only begin running when a ticket from each queue is available.

        Returns:
            - `State` object representing the final post-run state of the Task
        """

        queues = queues or []
        state = state or Pending()
        upstream_states = upstream_states or {}
        inputs = inputs or {}
        context = context or {}

        task_inputs = {k: v.result for k, v in upstream_states.items() if k is not None}
        task_inputs.update(inputs)

        upstream_states_set = set(
            prefect.utilities.collections.flatten_seq(upstream_states.values())
        )

        with prefect.context(context, _task_name=self.task.name):
            tickets = []
            while True:
                for q in queues:
                    tickets.append(q.get(timeout=2))  # timeout after 2 seconds
                if len(tickets) == len(queues):
                    break
                else:  # release tickets
                    for ticket, q in zip(tickets, queues):
                        q.put(ticket)

            try:
                state = self.get_pre_run_state(
                    state=state,
                    upstream_states=upstream_states_set,
                    ignore_trigger=ignore_trigger,
                    inputs=inputs,
                )
                state = self.get_run_state(state=state, inputs=task_inputs)
                state = self.get_post_run_state(state=state, inputs=task_inputs)

            # a DONTRUN signal at any point breaks the chain and we return
            # the most recently computed state
            except signals.DONTRUN as exc:
                if "manual_only" in str(exc):
                    state.cached_inputs = task_inputs or {}
                    state.message = exc
                pass
            finally:  # resource is now available
                for ticket, q in zip(tickets, queues):
                    q.put(ticket)

        return state

    @handle_signals
    def get_pre_run_state(
        self,
        state: State,
        upstream_states: Set[State],
        ignore_trigger: bool,
        inputs: Dict[str, Any],
    ) -> State:
        """
        Checks if a task is ready to run.

        This method accepts an initial state and returns the next state that the task
        should take. If it should not change state, it returns None.

        Args:
            - state (State): the current task State.
            - upstream_states (Set[State]): a set of States from upstream tasks.
            - ignore_trigger (bool): if True, the trigger function is not called.
            - inputs (Dict[str, Any], optional): a dictionary of inputs whose keys correspond
                to the task's `run()` arguments.

        """

        # ---------------------------------------------------------
        # check that upstream tasks are finished
        # ---------------------------------------------------------

        if not all(s.is_finished() for s in upstream_states):
            raise signals.DONTRUN("Upstream tasks are not finished.")

        # ---------------------------------------------------------
        # check upstream skips and skip this task, if appropriate
        # ---------------------------------------------------------

        if self.task.skip_on_upstream_skip and any(
            isinstance(s, Skipped) for s in upstream_states
        ):
            return Skipped(message="Upstream task was skipped.")

        # ---------------------------------------------------------
        # check trigger
        # ---------------------------------------------------------

        # the trigger itself could raise a failure, but we raise TriggerFailed just in case
        if not ignore_trigger and not self.task.trigger(upstream_states):
            raise signals.TRIGGERFAIL(message="Trigger failed.")

        # ---------------------------------------------------------
        # check this task's state
        # ---------------------------------------------------------

        # this task is already running
        elif state.is_running():
            raise signals.DONTRUN("Task is already running.")

        # this task is already finished
        elif state.is_finished():
            raise signals.DONTRUN("Task is already finished.")

        # this task is not pending
        elif not state.is_pending():
            raise signals.DONTRUN(
                "Task is not ready to run or state was unrecognized ({}).".format(state)
            )

        # ---------------------------------------------------------
        # We can start!
        # ---------------------------------------------------------
        if isinstance(state, CachedState) and self.task.cache_validator(
            state, inputs, prefect.context.get("_parameters")
        ):
            return Success(result=state.cached_result, cached=state)

        return Running(message="Starting task run")

    @handle_signals
    def get_run_state(self, state: State, inputs: Dict[str, Any]) -> State:
        """
        Runs a task.

        This method accepts an initial state and returns the next state that the task
        should take. If it should not change state, it returns None.

        Args:
            - state (State): the current task State.
            - inputs (Dict[str, Any], optional): a dictionary of inputs whose keys correspond
                to the task's `run()` arguments.

        """

        if not state.is_running():
            raise signals.DONTRUN("Task is not in a Running state.")

        try:
            self.logger.debug("Starting TaskRun")
            result = self.task.run(**inputs)  # type: ignore
        except signals.DONTRUN as exc:
            raise signals.SKIP(
                message="DONTRUN was raised inside a task and interpreted as SKIP. "
                "Message was: {}".format(str(exc))
            )

        if self.task.cache_for is not None:
            expiration = datetime.datetime.utcnow() + self.task.cache_for
            cached_state = CachedState(
                cached_inputs=inputs,
                cached_result_expiration=expiration,
                cached_parameters=prefect.context.get("_parameters"),
                cached_result=result,
            )
        else:
            cached_state = None
        return Success(
            result=result, message="Task run succeeded.", cached=cached_state
        )

    @handle_signals
    def get_post_run_state(self, state: State, inputs: Dict[str, Any]) -> State:
        """
        If the final state failed, this method checks to see if it should be retried.

        Args:
            - state (State): the current task State.
            - inputs (Dict[str, Any], optional): a dictionary of inputs whose keys correspond
                to the task's `run()` arguments.
        """
        if not state.is_finished():
            raise signals.DONTRUN("Task is not in a Finished state.")

        # check failed states for retry (except for TriggerFailed, which doesn't retry)
        if isinstance(state, Failed) and not isinstance(state, TriggerFailed):
            run_number = prefect.context.get("_task_run_number", 1)
            if run_number <= self.task.max_retries:
                return self.get_retry_state(inputs=inputs)

        raise signals.DONTRUN("State requires no further processing.")

    def get_retry_state(self, inputs: Dict[str, Any] = None) -> State:
        """
        Returns a Retry state with the appropriate scheduled_time and last_run_number set.

        Args:
            - inputs (Dict[str, Any], optional): a dictionary of inputs whose keys correspond
                to the task's `run()` arguments.

        """
        run_number = prefect.context.get("_task_run_number", 1)
        scheduled_time = datetime.datetime.utcnow() + self.task.retry_delay
        msg = "Retrying Task (after attempt {n} of {m})".format(
            n=run_number, m=self.task.max_retries + 1
        )
        self.logger.info(msg)
        return Retrying(
            scheduled_time=scheduled_time, cached_inputs=inputs, message=msg
        )<|MERGE_RESOLUTION|>--- conflicted
+++ resolved
@@ -6,11 +6,7 @@
 import types
 import uuid
 from contextlib import contextmanager
-<<<<<<< HEAD
-from typing import Any, Callable, Dict, Iterator, List, MutableMapping, Union, Set
-=======
-from typing import Any, Callable, Dict, Iterable, Iterator, List, MutableMapping, Union
->>>>>>> de73163c
+from typing import Any, Callable, Dict, Iterable, List, MutableMapping, Union, Set
 
 import prefect
 from prefect.core import Task
