import cloudpickle
import collections
import copy
import functools
import inspect
import json
import os
import socket
import tempfile
import time
import uuid
import warnings
from collections import Counter
from pathlib import Path
from slugify import slugify
from typing import (
    Any,
    Callable,
    Dict,
    Iterable,
    List,
    Mapping,
    Optional,
    Set,
    Tuple,
    Union,
    cast,
)

import pendulum
from mypy_extensions import TypedDict

import prefect
import prefect.schedules
from prefect.core.edge import Edge
from prefect.core.task import Parameter, Task
from prefect.engine.result import NoResult
from prefect.engine.result_handlers import ResultHandler
from prefect.environments import Environment, RemoteEnvironment
from prefect.environments.storage import Storage, get_default_storage_class
from prefect.utilities import logging
from prefect.utilities.configuration import set_temporary_config
from prefect.utilities.notifications import callback_factory
from prefect.utilities.serialization import to_qualified_name
from prefect.utilities.tasks import as_task, unmapped

ParameterDetails = TypedDict("ParameterDetails", {"default": Any, "required": bool})


def cache(method: Callable) -> Callable:
    """
    Decorator for caching Flow methods.

    Each Flow has a _cache dict that can be used to memoize expensive functions. This
    decorator automatically compares a hash of the Flow's current tasks, edges, and reference_tasks
    to a cached hash; if the hash is the same, it attempts to retrieve a value from the cache.
    If the hash is different, it invalidates the cache.
    """

    @functools.wraps(method)
    def wrapper(self, *args, **kwargs):  # type: ignore

        cache_check = dict(
            tasks=self.tasks.copy(),
            edges=self.edges.copy(),
            reference_tasks=copy.copy(self._reference_tasks),
        )
        if any(self._cache.get(k) != v for k, v in cache_check.items()):
            self._cache.clear()
            self._cache.update(cache_check)

        callargs = inspect.signature(method).bind(self, *args, **kwargs).arguments
        key = (method.__name__, tuple(callargs.items())[1:])
        if key not in self._cache:
            self._cache[key] = method(self, *args, **kwargs)
        return self._cache[key]

    return wrapper


class Flow:
    """
    The Flow class is used as the representation of a collection of dependent Tasks.
    Flows track Task dependencies, parameters and provide the main API for constructing and managing workflows.

    Initializing Flow example:
    ```python
    class MyTask(Task):
        def run(self):
            return "hello"

    task_1 = MyTask()
    flow = Flow(name="my_flow", tasks=[task_1])

    flow.run()
    ```

    Initializing Flow as context manager example:
    ```python
    @task
    def my_task():
        return "hello"

    with Flow("my_flow") as flow:
        task_1 = my_task()

    flow.run()
    ```

    Args:
        - name (str): The name of the flow. Cannot be `None` or an empty string
        - schedule (prefect.schedules.Schedule, optional): A default schedule for the flow
        - environment (prefect.environments.Environment, optional): The environment
           that the flow should be run in. If `None`, a `RemoteEnvironment` will be created.
        - storage (prefect.environments.storage.Storage, optional): The unit of storage
            that the flow will be written into.
        - tasks ([Task], optional): If provided, a list of tasks that will initialize the flow
        - edges ([Edge], optional): A list of edges between tasks
        - reference_tasks ([Task], optional): A list of tasks that determine the final
            state of a flow
        - state_handlers (Iterable[Callable], optional): A list of state change handlers
            that will be called whenever the flow changes state, providing an
            opportunity to inspect or modify the new state. The handler
            will be passed the flow instance, the old (prior) state, and the new
            (current) state, with the following signature:
                `state_handler(flow: Flow, old_state: State, new_state: State) -> Optional[State]`
            If multiple functions are passed, then the `new_state` argument will be the
            result of the previous handler.
        - on_failure (Callable, optional): A function with signature `fn(flow: Flow, state: State) -> None`
            which will be called anytime this Flow enters a failure state
        - validate (bool, optional): Whether or not to check the validity of
            the flow (e.g., presence of cycles and illegal keys) after adding the edges passed
            in the `edges` argument. Defaults to the value of `eager_edge_validation` in
            your prefect configuration file.
        - result_handler (ResultHandler, optional): the handler to use for
            retrieving and storing state results during execution; if not provided, will default
            to the one specified in your config

    """

    def __init__(
        self,
        name: str,
        schedule: prefect.schedules.Schedule = None,
        environment: Environment = None,
        storage: Storage = None,
        tasks: Iterable[Task] = None,
        edges: Iterable[Edge] = None,
        reference_tasks: Iterable[Task] = None,
        state_handlers: List[Callable] = None,
        on_failure: Callable = None,
        validate: bool = None,
        result_handler: ResultHandler = None,
    ):
        self._cache = {}  # type: dict

        if not name:
            raise ValueError("A name must be provided for the flow.")

        self.name = name
        self.logger = logging.get_logger("Flow: {}".format(self.name))
        self.schedule = schedule
        self.environment = environment or prefect.environments.RemoteEnvironment()
        self.storage = storage
        self.result_handler = (
            result_handler or prefect.engine.get_default_result_handler_class()()
        )

        self.tasks = set()  # type: Set[Task]
        self.edges = set()  # type: Set[Edge]
        self.constants = collections.defaultdict(
            dict
        )  # type: Dict[Task, Dict[str, Any]]

        for t in tasks or []:
            self.add_task(t)

        self.set_reference_tasks(reference_tasks or [])
        for e in edges or []:
            self.add_edge(
                upstream_task=e.upstream_task,
                downstream_task=e.downstream_task,
                key=e.key,
                mapped=e.mapped,
                validate=validate,
            )

        self._prefect_version = prefect.__version__

        if state_handlers and not isinstance(state_handlers, collections.Sequence):
            raise TypeError("state_handlers should be iterable.")
        self.state_handlers = state_handlers or []
        if on_failure is not None:
            self.state_handlers.append(
                callback_factory(on_failure, check=lambda s: s.is_failed())
            )

        super().__init__()

    def __eq__(self, other: Any) -> bool:
        if type(self) == type(other):
            s = (self.name, self.tasks, self.edges, self.reference_tasks())
            o = (other.name, other.tasks, other.edges, other.reference_tasks())
            return s == o
        return False

    def __repr__(self) -> str:
        template = '<{cls}: name="{self.name}">'
        return template.format(cls=type(self).__name__, self=self)

    def __iter__(self) -> Iterable[Task]:
        yield from self.sorted_tasks()

    def copy(self) -> "Flow":
        """
        Create and returns a copy of the current Flow.
        """
        new = copy.copy(self)
        # create a new cache
        new._cache = dict()
        new.tasks = self.tasks.copy()
        new.edges = self.edges.copy()
        new.set_reference_tasks(self._reference_tasks)
        return new

    # Identification -----------------------------------------------------------

    def get_tasks(
        self,
        name: str = None,
        slug: str = None,
        tags: Iterable[str] = None,
        task_type: type = None,
    ) -> List[Task]:
        """
        Helper method for retrieving tasks from this flow based on certain attributes.
        The _intersection_ of all provided attributes is taken, i.e., only those tasks
        which match _all_ provided conditions are returned.

        Args:
            - name (str, optional): the name of the task
            - slug (str, optional): the slug of the task
            - tags ([str], optional): an iterable of task tags
            - task_type (type, optional): a possible task class type

        Returns:
            - [Task]: a list of tasks that meet the required conditions
        """

        def sieve(t: Task) -> bool:
            keep = True
            if name is not None:
                keep &= t.name == name
            if slug is not None:
                keep &= t.slug == slug
            if tags is not None:
                keep &= t.tags.issuperset(tags)
            if task_type is not None:
                keep &= isinstance(t, task_type)
            return keep

        keep_tasks = filter(sieve, self.tasks)
        return list(keep_tasks)

    def replace(self, old: Task, new: Task, validate: bool = True) -> None:
        """
        Performs an inplace replacement of the old task with the provided new task.

        Args:
            - old (Task): the old task to replace
            - new (Task): the new task to replace the old with; if not a Prefect
                Task, Prefect will attempt to convert it to one
            - validate (boolean, optional): whether to validate the Flow after
                the replace has been completed; defaults to `True`

        Raises:
            - ValueError: if the `old` task is not a part of this flow
        """
        if old not in self.tasks:
            raise ValueError("Task {t} was not found in Flow {f}".format(t=old, f=self))

        new = as_task(new, flow=self)

        # update tasks
        self.tasks.remove(old)
        self.add_task(new)

        self._cache.clear()

        affected_edges = {e for e in self.edges if old in e.tasks}

        # remove old edges
        for edge in affected_edges:
            self.edges.remove(edge)

        # replace with new edges
        for edge in affected_edges:
            upstream = new if edge.upstream_task == old else edge.upstream_task
            downstream = new if edge.downstream_task == old else edge.downstream_task
            self.add_edge(
                upstream_task=upstream,
                downstream_task=downstream,
                key=edge.key,
                mapped=edge.mapped,
                validate=False,
            )

        # update auxiliary task collections
        ref_tasks = self.reference_tasks()
        new_refs = [t for t in ref_tasks if t != old] + (
            [new] if old in ref_tasks else []
        )
        self.set_reference_tasks(new_refs)

        if validate:
            self.validate()

    # Context Manager ----------------------------------------------------------

    def __enter__(self) -> "Flow":
        self.__previous_flow = prefect.context.get("flow")
        prefect.context.update(flow=self)
        return self

    def __exit__(self, _type, _value, _tb) -> None:  # type: ignore
        del prefect.context.flow
        if self.__previous_flow is not None:
            prefect.context.update(flow=self.__previous_flow)

        del self.__previous_flow

    # Introspection ------------------------------------------------------------

    @cache
    def root_tasks(self) -> Set[Task]:
        """
        Get the tasks in the flow that have no upstream dependencies; these are
        the tasks that, by default, flow execution begins with.

        Returns:
            - set of Task objects that have no upstream dependencies
        """
        return set(t for t in self.tasks if not self.edges_to(t))

    @cache
    def terminal_tasks(self) -> Set[Task]:
        """
        Get the tasks in the flow that have no downstream dependencies

        Returns:
            - set of Task objects that have no downstream dependencies
        """
        return set(t for t in self.tasks if not self.edges_from(t))

    def parameters(self) -> Set[Parameter]:
        """
        Returns any parameters of the flow.

        Returns:
            - set: a set of any Parameters in this flow
        """
        return {p for p in self.tasks if isinstance(p, Parameter)}

    def reference_tasks(self) -> Set[Task]:
        """
        A flow's "reference tasks" are used to determine its state when it runs. If all the reference
        tasks are successful, then the flow run is considered successful. However, if
        any of the reference tasks fail, the flow is considered to fail. (Note that skips are
        counted as successes; see [the state documentation](../engine/state.html) for a full description
        of what is considered failure, success, etc.)

        By default, a flow's reference tasks are its terminal tasks. This means the state of a
        flow is determined by those tasks that have no downstream dependencies.

        In some situations, users may want to customize this behavior; for example, if a
        flow's terminal tasks are "clean up" tasks for the rest of the flow that only run
        if certain (more relevant) tasks fail, we might not want them determining the overall
        state of the flow run. The `flow.set_reference_tasks()` method can be used to set such custom `reference_tasks`.

        Please note that even if `reference_tasks` are provided that are not terminal tasks, the flow
        will not be considered "finished" until all terminal tasks have completed. Only then
        will state be determined, using the reference tasks.

        Returns:
            - set of Task objects which are the reference tasks in the flow
        """
        if self._reference_tasks:
            return set(self._reference_tasks)
        else:
            return self.terminal_tasks()

    def set_reference_tasks(self, tasks: Iterable[Task]) -> None:
        """
        Sets the `reference_tasks` for the flow. See `flow.reference_tasks` for more details.

        Args:
            - tasks ([Task]): the tasks that should be set as a flow's reference tasks

        Returns:
            - None
        """
        self._cache.clear()
        reference_tasks = set(tasks)
        if any(t not in self.tasks for t in reference_tasks):
            raise ValueError("reference tasks must be part of the flow.")
        self._reference_tasks = reference_tasks

    # Graph --------------------------------------------------------------------

    def add_task(self, task: Task) -> Task:
        """
        Add a task to the flow if the task does not already exist. The tasks are
        uniquely identified by their `slug`.

        Args:
            - task (Task): the new Task to be added to the flow

        Returns:
            - Task: the `Task` object passed in if the task was successfully added

        Raises:
            - TypeError: if the `task` is not of type `Task`
            - ValueError: if the `task.slug` matches that of a task already in the flow
        """
        if not isinstance(task, Task):
            raise TypeError(
                "Tasks must be Task instances (received {})".format(type(task))
            )
        elif task not in self.tasks:
            if task.slug and any(task.slug == t.slug for t in self.tasks):
                raise ValueError(
                    'A task with the slug "{}" already exists in this '
                    "flow.".format(task.slug)
                )

        if task not in self.tasks:
            self.tasks.add(task)
            self._cache.clear()

        return task

    def add_edge(
        self,
        upstream_task: Task,
        downstream_task: Task,
        key: str = None,
        mapped: bool = False,
        validate: bool = None,
    ) -> Edge:
        """
        Add an edge in the flow between two tasks. All edges are directed beginning with
        an upstream task and ending with a downstream task.

        Args:
            - upstream_task (Task): The task that the edge should start from
            - downstream_task (Task): The task that the edge should end with
            - key (str, optional): The key to be set for the new edge; the result of the upstream task
            will be passed to the downstream task's `run()` method under this keyword argument
            - mapped (bool, optional): Whether this edge represents a call to `Task.map()`; defaults to `False`
            - validate (bool, optional): Whether or not to check the validity of
                the flow (e.g., presence of cycles and illegal keys). Defaults to the value
                of `eager_edge_validation` in your prefect configuration file.

        Returns:
            - prefect.core.edge.Edge: The `Edge` object that was successfully added to the flow

        Raises:
            - ValueError: if the `downstream_task` is of type `Parameter`
            - ValueError: if the edge exists with this `key` and `downstream_task`
        """
        if validate is None:
            validate = cast(bool, prefect.config.flows.eager_edge_validation)
        if isinstance(downstream_task, Parameter):
            raise ValueError(
                "Parameters must be root tasks and can not have upstream dependencies."
            )

        self.add_task(upstream_task)
        self.add_task(downstream_task)

        # we can only check the downstream task's edges once it has been added to the
        # flow, so we need to perform this check here and not earlier.
        if validate and key and key in {e.key for e in self.edges_to(downstream_task)}:
            raise ValueError(
                'Argument "{a}" for task {t} has already been assigned in '
                "this flow. If you are trying to call the task again with "
                "new arguments, call Task.copy() before adding the result "
                "to this flow.".format(a=key, t=downstream_task)
            )

        edge = Edge(
            upstream_task=upstream_task,
            downstream_task=downstream_task,
            key=key,
            mapped=mapped,
        )
        self.edges.add(edge)

        # check that the edges are valid keywords by binding them
        if validate and key is not None:
            edge_keys = {
                e.key: None for e in self.edges_to(downstream_task) if e.key is not None
            }
            inspect.signature(downstream_task.run).bind_partial(**edge_keys)

        self._cache.clear()

        # check for cycles
        if validate:
            self.validate()

        return edge

    def chain(self, *tasks: Task, validate: bool = None) -> List[Edge]:
        """
        Adds a sequence of dependent tasks to the flow; each task should be provided
        as an argument (or splatted from a list).

        Args:
            - *tasks (list): A list of tasks to chain together
            - validate (bool, optional): Whether or not to check the validity of
                the flow (e.g., presence of cycles).  Defaults to the value of `eager_edge_validation`
                in your prefect configuration file.

        Returns:
            - A list of Edge objects added to the flow
        """
        edges = []
        for u_task, d_task in zip(tasks, tasks[1:]):
            edges.append(
                self.add_edge(
                    upstream_task=u_task, downstream_task=d_task, validate=validate
                )
            )
        return edges

    def update(self, flow: "Flow", validate: bool = None) -> None:
        """
        Take all tasks and edges in another flow and add it to this flow

        Args:
            - flow (Flow): A flow which is used to update this flow
            - validate (bool, optional): Whether or not to check the validity of the flow

        Returns:
            - None
        """
        for task in flow.tasks:
            if task not in self.tasks:
                self.add_task(task)

        for edge in flow.edges:
            if edge not in self.edges:
                self.add_edge(
                    upstream_task=edge.upstream_task,
                    downstream_task=edge.downstream_task,
                    key=edge.key,
                    mapped=edge.mapped,
                    validate=validate,
                )

    @cache
    def all_upstream_edges(self) -> Dict[Task, Set[Edge]]:
        """
        Returns a dictionary relating each task in the Flow to the set of
        all _upstream_ edges for the task

        Returns:
            - dict with the key as tasks and the value as a set of upstream edges
        """
        edges = {t: set() for t in self.tasks}  # type: Dict[Task, Set[Edge]]
        for edge in self.edges:
            edges[edge.downstream_task].add(edge)
        return edges

    @cache
    def all_downstream_edges(self) -> Dict[Task, Set[Edge]]:
        """
        Returns a dictionary relating each task in the Flow to the set of
        all _downstream_ edges for the task

        Returns:
            - dict with the key as tasks and the value as a set of downstream edges
        """
        edges = {t: set() for t in self.tasks}  # type: Dict[Task, Set[Edge]]
        for edge in self.edges:
            edges[edge.upstream_task].add(edge)
        return edges

    def edges_to(self, task: Task) -> Set[Edge]:
        """
        Get all of the edges leading to a task (i.e., the upstream edges)

        Args:
            - task (Task): The task that we want to find edges leading to

        Returns:
            - dict with the key as the task passed in and the value as a set of all edges
            leading to that task

        Raises:
            - ValueError: if `task` is not found in this flow
        """
        if task not in self.tasks:
            raise ValueError(
                "Task {t} was not found in Flow {f}".format(t=task, f=self)
            )
        return self.all_upstream_edges()[task]

    def edges_from(self, task: Task) -> Set[Edge]:
        """
        Get all of the edges leading from a task (i.e., the downstream edges)

        Args:
            - task (Task): The task that we want to find edges leading from

        Returns:
            - dict with the key as the task passed in and the value as a set of all edges
            leading from that task

        Raises:
            - ValueError: if `task` is not found in this flow
        """
        if task not in self.tasks:
            raise ValueError(
                "Task {t} was not found in Flow {f}".format(t=task, f=self)
            )
        return self.all_downstream_edges()[task]

    def upstream_tasks(self, task: Task) -> Set[Task]:
        """
        Get all of the tasks upstream of a task

        Args:
            - task (Task): The task that we want to find upstream tasks of

        Returns:
            - set of Task objects which are upstream of `task`
        """
        return set(e.upstream_task for e in self.edges_to(task))

    def downstream_tasks(self, task: Task) -> Set[Task]:
        """
        Get all of the tasks downstream of a task

        Args:
            - task (Task): The task that we want to find downstream tasks from

        Returns:
            - set of Task objects which are downstream of `task`
        """
        return set(e.downstream_task for e in self.edges_from(task))

    def validate(self) -> None:
        """
        Checks that the flow is valid.

        Returns:
            - None

        Raises:
            - ValueError: if edges refer to tasks that are not in this flow
            - ValueError: if specified reference tasks are not in this flow
            - ValueError: if any tasks do not have assigned IDs
        """

        self._cache.clear()

        if any(e.upstream_task not in self.tasks for e in self.edges) or any(
            e.downstream_task not in self.tasks for e in self.edges
        ):
            raise ValueError("Some edges refer to tasks not contained in this flow.")

        self.sorted_tasks()

        if any(t not in self.tasks for t in self.reference_tasks()):
            raise ValueError("Some reference tasks are not contained in this flow.")

    def sorted_tasks(self, root_tasks: Iterable[Task] = None) -> Tuple[Task, ...]:
        """
        Get the tasks in this flow in a sorted manner. This allows us to find if any
        cycles exist in this flow's DAG.

        Args:
            - root_tasks ([Tasks], optional): an `Iterable` of `Task` objects to
            start the sorting from

        Returns:
            - tuple of task objects that were sorted

        Raises:
            - ValueError: if a cycle is found in the flow's DAG
        """
        return self._sorted_tasks(root_tasks=tuple(root_tasks or []))

    @cache
    def _sorted_tasks(self, root_tasks: Tuple[Task, ...] = None) -> Tuple[Task, ...]:
        """
        Computes a topological sort of the flow's tasks.

        Flow.sorted_tasks() can accept non-hashable arguments and therefore can't be
        cached, so this private method is called and cached instead.
        """

        # begin by getting all tasks under consideration (root tasks and all
        # downstream tasks)
        if root_tasks:
            tasks = set(root_tasks)
            seen = set()  # type: Set[Task]

            # while the set of tasks is different from the seen tasks...
            while tasks.difference(seen):
                # iterate over the new tasks...
                for t in list(tasks.difference(seen)):
                    # add its downstream tasks to the task list
                    tasks.update(self.downstream_tasks(t))
                    # mark it as seen
                    seen.add(t)
        else:
            tasks = self.tasks

        # build the list of sorted tasks
        remaining_tasks = list(tasks)
        sorted_tasks = []
        while remaining_tasks:
            # mark the flow as cyclic unless we prove otherwise
            cyclic = True

            # iterate over each remaining task
            for task in remaining_tasks.copy():
                # check all the upstream tasks of that task
                for upstream_task in self.upstream_tasks(task):
                    # if the upstream task is also remaining, it means it
                    # hasn't been sorted, so we can't sort this task either
                    if upstream_task in remaining_tasks:
                        break
                else:
                    # but if all upstream tasks have been sorted, we can sort
                    # this one too. We note that we found no cycle this time.
                    cyclic = False
                    remaining_tasks.remove(task)
                    sorted_tasks.append(task)

            # if we were unable to match any upstream tasks, we have a cycle
            if cyclic:
                raise ValueError("Cycle found; flows must be acyclic!")

        return tuple(sorted_tasks)

    # Dependencies ------------------------------------------------------------

    def set_dependencies(
        self,
        task: object,
        upstream_tasks: Iterable[object] = None,
        downstream_tasks: Iterable[object] = None,
        keyword_tasks: Mapping[str, object] = None,
        mapped: bool = False,
        validate: bool = None,
    ) -> None:
        """
        Convenience function for adding task dependencies.

        Args:
            - task (object): a Task that will become part of the Flow. If the task is not a
                Task subclass, Prefect will attempt to convert it to one.
            - upstream_tasks ([object], optional): Tasks that will run before the task runs. If any task
                is not a Task subclass, Prefect will attempt to convert it to one.
            - downstream_tasks ([object], optional): Tasks that will run after the task runs. If any task
                is not a Task subclass, Prefect will attempt to convert it to one.
            - keyword_tasks ({key: object}, optional): The results of these tasks
                will be provided to the task under the specified keyword
                arguments. If any task is not a Task subclass, Prefect will attempt to
                convert it to one.
            - mapped (bool, optional): Whether the upstream tasks (both keyed
                and non-keyed) should be mapped over; defaults to `False`. If `True`, any
                tasks wrapped in the `prefect.utilities.tasks.unmapped` container will
                _not_ be mapped over.
            - validate (bool, optional): Whether or not to check the validity of
                the flow (e.g., presence of cycles).  Defaults to the value of `eager_edge_validation`
                in your Prefect configuration file.

        Returns:
            - None
        """

        task = as_task(task, flow=self)
        assert isinstance(task, Task)  # mypy assert

        # add the main task (in case it was called with no arguments)
        self.add_task(task)

        # add upstream tasks
        for t in upstream_tasks or []:
            is_mapped = mapped & (not isinstance(t, unmapped))
            t = as_task(t, flow=self)
            assert isinstance(t, Task)  # mypy assert
            self.add_edge(
                upstream_task=t,
                downstream_task=task,
                validate=validate,
                mapped=is_mapped,
            )

        # add downstream tasks
        for t in downstream_tasks or []:
            t = as_task(t, flow=self)
            assert isinstance(t, Task)  # mypy assert
            self.add_edge(upstream_task=task, downstream_task=t, validate=validate)

        # add data edges to upstream tasks
        for key, t in (keyword_tasks or {}).items():
            is_mapped = mapped & (not isinstance(t, unmapped))
            t = as_task(t, flow=self, convert_constants=False)
            if isinstance(t, Task):
                self.add_edge(
                    upstream_task=t,
                    downstream_task=task,
                    key=key,
                    validate=validate,
                    mapped=is_mapped,
                )
            else:
                self.constants[task].update({key: t})

    # Execution  ---------------------------------------------------------------

    def _run_on_schedule(
        self, parameters: Dict[str, Any], runner_cls: type, **kwargs: Any
    ) -> "prefect.engine.state.State":

        ## determine time of first run
        try:
            if self.schedule is not None:
                next_run_time = self.schedule.next(1)[0]
            else:
                next_run_time = pendulum.now("utc")
        except IndexError:
            raise ValueError("Flow has no more scheduled runs.") from None

        ## setup initial states
        flow_state = prefect.engine.state.Scheduled(start_time=next_run_time, result={})
        flow_state = kwargs.pop("state", flow_state)
        if not isinstance(flow_state.result, dict):
            flow_state.result = {}
        task_states = kwargs.pop("task_states", {})
        flow_state.result.update(task_states)

        # set context for this flow run
        flow_run_context = kwargs.pop(
            "context", {}
        ).copy()  # copy to avoid modification

        ## run this flow indefinitely, so long as its schedule has future dates
        while True:

            flow_run_context.update(scheduled_start_time=next_run_time)

            if flow_state.is_scheduled():
                next_run_time = flow_state.start_time
                now = pendulum.now("utc")
                naptime = max((next_run_time - now).total_seconds(), 0)
                if naptime > 0:
                    self.logger.info(
                        "Waiting for next scheduled run at {}".format(next_run_time)
                    )
                time.sleep(naptime)

            ## begin a single flow run
            while not flow_state.is_finished():
                runner = runner_cls(flow=self)
                flow_state = runner.run(
                    parameters=parameters,
                    return_tasks=self.tasks,
                    state=flow_state,
                    task_states=flow_state.result,
                    context=flow_run_context,
                    **kwargs
                )
                if not isinstance(flow_state.result, dict):
                    return flow_state  # something went wrong

                task_states = list(flow_state.result.values())
                for s in filter(lambda x: x.is_mapped(), task_states):
                    task_states.extend(s.map_states)
                earliest_start = min(
                    [s.start_time for s in task_states if s.is_scheduled()],
                    default=pendulum.now("utc"),
                )

                ## wait until first task is ready for retry
                now = pendulum.now("utc")
                naptime = max((earliest_start - now).total_seconds(), 0)
                if naptime > 0:
                    self.logger.info(
                        "Waiting for next available Task run at {}".format(
                            earliest_start
                        )
                    )
                time.sleep(naptime)

            ## create next scheduled run
            try:
                # update context cache
                for t, s in flow_state.result.items():
                    if s.is_cached():
                        cached_sub_states = [s]
                    elif s.is_mapped() and any(
                        sub_state.is_cached() for sub_state in s.map_states
                    ):
                        cached_sub_states = [
                            sub_state
                            for sub_state in s.map_states
                            if sub_state.is_cached()
                        ]
                    else:
                        cached_sub_states = []

                    fresh_states = [
                        s
                        for s in prefect.context.caches.get(t.cache_key or t.name, [])
                        + cached_sub_states
                        if s.cached_result_expiration > now
                    ]
                    prefect.context.caches[t.cache_key or t.name] = fresh_states
                if self.schedule is not None:
                    next_run_time = self.schedule.next(1)[0]
                else:
                    break
            except IndexError:
                break
            flow_state = prefect.engine.state.Scheduled(
                start_time=next_run_time, result={}
            )
        return flow_state

    def run(
        self,
        parameters: Dict[str, Any] = None,
        run_on_schedule: bool = None,
        runner_cls: type = None,
        **kwargs: Any
    ) -> "prefect.engine.state.State":
        """
        Run the flow on its schedule using an instance of a FlowRunner.  If the Flow has no schedule,
        a single stateful run will occur (including retries).

        Note that this command will block and run this Flow on its schedule indefinitely (if it has one);
        all task states will be stored in memory, and task retries will not occur until every Task in the Flow has had a chance
        to run.

        Args:
            - parameters (Dict[str, Any], optional): values to pass into the runner
            - run_on_schedule (bool, optional): whether to run this flow on its schedule, or simply run a single execution;
                if not provided, will default to the value set in your user config
            - runner_cls (type): an optional FlowRunner class (will use the default if not provided)
            - **kwargs: additional keyword arguments; if any provided keywords
                match known parameter names, they will be used as such. Otherwise they will be passed to the
                `FlowRunner.run()` method

        Raises:
            - ValueError: if this Flow has a Schedule with no more scheduled runs
            - ValueError: if the `return_tasks` keyword argument is provided

        Returns:
            - State: the state of the flow after its final run
        """
        # protect against old behavior
        if "return_tasks" in kwargs:
            raise ValueError(
                "The `return_tasks` keyword cannot be provided to `flow.run()`; "
                "all task states are always returned. If you want to receive a subset "
                "of task states, use a FlowRunner directly."
            )

        if runner_cls is None:
            runner_cls = prefect.engine.get_default_flow_runner_class()

        # build parameters from passed dictionary and also kwargs
        parameters = parameters or {}
        for p in self.parameters():
            if p.name in kwargs:
                parameters[p.name] = kwargs.pop(p.name)

        # check for parameters that don't match the flow
        unknown_params = [
            p for p in parameters if p not in {fp.name for fp in self.parameters()}
        ]
        if unknown_params:
            fmt_params = ", ".join(unknown_params)
            raise ValueError(
                "Flow.run received the following unexpected parameters: {}".format(
                    fmt_params
                )
            )

        # check for parameters that are required by the flow, but weren't passed
        missing_params = [
            p.name for p in self.parameters() if p.required and p.name not in parameters
        ]
        if missing_params:
            fmt_params = ", ".join(missing_params)
            raise ValueError(
                "Flow.run did not receive the following required parameters: {}".format(
                    fmt_params
                )
            )

        # set global caches that persist across runs
        prefect.context.setdefault("caches", {})

        if run_on_schedule is None:
            run_on_schedule = cast(bool, prefect.config.flows.run_on_schedule)
        if run_on_schedule is False:
            runner = runner_cls(flow=self)
            state = runner.run(parameters=parameters, return_tasks=self.tasks, **kwargs)
        else:
            state = self._run_on_schedule(
                parameters=parameters, runner_cls=runner_cls, **kwargs
            )

        # state always should return a dict of tasks. If it's NoResult (meaning the run was
        # interrupted before any tasks were executed), we set the dict manually.
        if state.result == NoResult:
            state.result = {}
        elif isinstance(state.result, Exception):
            self.logger.error(
                "Unexpected error occured in {runner}: {exc}".format(
                    runner=runner_cls.__name__, exc=repr(state.result)
                )
            )
            return state

        for task in self.tasks or []:
            if task not in state.result:
                state.result[task] = prefect.engine.state.Pending(
                    message="Task not run."
                )
        return state

    # Visualization ------------------------------------------------------------

    def visualize(
        self, flow_state: "prefect.engine.state.State" = None, filename: str = None
    ) -> object:
        """
        Creates graphviz object for representing the current flow; this graphviz
        object will be rendered inline if called from an IPython notebook, otherwise
        it will be rendered in a new window.  If a `filename` is provided, the object
        will not be rendered and instead saved to the location specified.

        Args:
            - flow_state (State, optional): flow state object used to optionally color the nodes
            - filename (str, optional): a filename specifying a location to save this visualization to; if provided,
                the visualization will not be rendered automatically

        Raises:
            - ImportError: if `graphviz` is not installed
        """

        try:
            import graphviz
        except ImportError:
            msg = (
                "This feature requires graphviz.\n"
                "Try re-installing prefect with `pip install 'prefect[viz]'`"
            )
            raise ImportError(msg)

        def get_color(task: Task, map_index: int = None) -> str:
            assert flow_state
            assert isinstance(flow_state.result, dict)

            if map_index is not None:
                state = flow_state.result[task].map_states[map_index]
            else:
                state = flow_state.result.get(task)
            if state is not None:
                assert state is not None  # mypy assert
                return state.color + "80"
            return "#00000080"

        graph = graphviz.Digraph()

        for t in self.tasks:
            is_mapped = any(edge.mapped for edge in self.edges_to(t))
            shape = "box" if is_mapped else "ellipse"
            name = "{} <map>".format(t.name) if is_mapped else t.name
            if is_mapped and flow_state:
                assert isinstance(flow_state.result, dict)
                for map_index, _ in enumerate(flow_state.result[t].map_states):
                    kwargs = dict(
                        color=get_color(t, map_index=map_index),
                        style="filled",
                        colorscheme="svg",
                    )
                    graph.node(str(id(t)) + str(map_index), name, shape=shape, **kwargs)
            else:
                kwargs = (
                    {}
                    if not flow_state
                    else dict(color=get_color(t), style="filled", colorscheme="svg")
                )
                graph.node(str(id(t)), name, shape=shape, **kwargs)

        for e in self.edges:
            style = "dashed" if e.mapped else None
            if (
                e.mapped
                or any(edge.mapped for edge in self.edges_to(e.downstream_task))
            ) and flow_state:
                assert isinstance(flow_state.result, dict)
                for map_index, _ in enumerate(
                    flow_state.result[e.downstream_task].map_states
                ):
                    upstream_id = str(id(e.upstream_task))
                    if any(edge.mapped for edge in self.edges_to(e.upstream_task)):
                        upstream_id += str(map_index)
                    graph.edge(
                        upstream_id,
                        str(id(e.downstream_task)) + str(map_index),
                        e.key,
                        style=style,
                    )
            else:
                graph.edge(
                    str(id(e.upstream_task)),
                    str(id(e.downstream_task)),
                    e.key,
                    style=style,
                )

        if filename:
            graph.render(filename, view=False)
        else:
            try:
                from IPython import get_ipython

                assert get_ipython().config.get("IPKernelApp") is not None
            except Exception:
                with tempfile.NamedTemporaryFile(delete=False) as tmp:
                    tmp.close()
                    try:
                        graph.render(tmp.name, view=True)
                    except graphviz.backend.ExecutableNotFound:
                        msg = "It appears you do not have Graphviz installed, or it is not on your PATH.\n"
                        msg += "Please install Graphviz from http://www.graphviz.org/download/\n"
                        msg += "And note: just installing the `graphviz` python package is not sufficient!"
                        raise graphviz.backend.ExecutableNotFound(msg)
                    finally:
                        os.unlink(tmp.name)

        return graph

    # Building / Serialization ----------------------------------------------------

    def serialize(self, build: bool = False) -> dict:
        """
        Creates a serialized representation of the flow.

        Args:
            - build (bool, optional): if `True`, the flow's environment is built
                prior to serialization

        Returns:
            - dict representing the flow
        """

        self.validate()
        schema = prefect.serialization.flow.FlowSchema
        serialized = schema(exclude=["storage"]).dump(self)

        if build:
            if not self.storage:
                raise ValueError("This flow has no storage to build")
            if self.name not in self.storage:
                self.storage.add_flow(self)
            else:
                warnings.warn(
                    "A flow with the same name is already contained in storage; if you changed your Flow since"
                    " the last build, you might experience unexpected issues and should re-create your storage object."
                )
            storage = self.storage.build()  # type: Optional[Storage]
        else:
            storage = self.storage

        serialized.update(schema(only=["storage"]).dump({"storage": storage}))

        return serialized

    # Deployment ------------------------------------------------------------------

    @classmethod
    def load(cls, fpath: str) -> "Flow":
        """
        Reads a Flow from a file that was created with `flow.save()`.

        Args:
            - fpath (str): either the absolute filepath where your Flow will be loaded from,
                or the name of the Flow you wish to load
        """
        if not os.path.isabs(fpath):
            path = "{home}/flows".format(home=prefect.context.config.home_dir)
            fpath = Path(os.path.expanduser(path)) / "{}.prefect".format(slugify(fpath))  # type: ignore
        with open(str(fpath), "rb") as f:
            return cloudpickle.load(f)

    def save(self, fpath: str = None) -> str:
        """
        Saves the Flow to a file by serializing it with cloudpickle.  This method is
        recommended if you wish to separate out the building of your Flow from its deployment.

        Args:
            - fpath (str, optional): the filepath where your Flow will be saved; defaults to
                `~/.prefect/flows/FLOW-NAME.prefect`

        Returns:
            - str: the full location the Flow was saved to
        """
        if fpath is None:
            path = "{home}/flows".format(home=prefect.context.config.home_dir)
            fpath = Path(os.path.expanduser(path)) / "{}.prefect".format(  # type: ignore
                slugify(self.name)
            )
            assert fpath is not None  # mypy assert
            fpath.parent.mkdir(exist_ok=True, parents=True)
        with open(str(fpath), "wb") as f:
            cloudpickle.dump(self, f)

        return str(fpath)

    def run_agent(self):
        """
        Runs a Cloud agent for this Flow in-process.
        """
        labels = self.environment.labels
        agent = prefect.agent.local.LocalAgent(labels=labels)
        agent.start()

    def deploy(
        self,
        project_name: str,
        build: bool = True,
<<<<<<< HEAD
        labels: list = None,
=======
        labels: List[str] = None,
>>>>>>> 9e6c86a1
        set_schedule_active: bool = True,
        version_group_id: str = None,
        **kwargs: Any
    ) -> str:
        """
        Deploy the flow to Prefect Cloud; if no storage is present on the Flow, the default value from your config
        will be used and initialized with `**kwargs`.

        Args:
            - project_name (str): the project that should contain this flow.
            - build (bool, optional): if `True`, the flow's environment is built
                prior to serialization; defaults to `True`
            - labels (List[str], optional): a list of labels to add to this Flow's environment; useful for
                associating Flows with individual Agents; see http://docs.prefect.io/cloud/agent/overview.html#flow-affinity-labels
            - set_schedule_active (bool, optional): if `False`, will set the
                schedule to inactive in the database to prevent auto-scheduling runs (if the Flow has a schedule).
                Defaults to `True`. This can be changed later.
            - version_group_id (str, optional): the UUID version group ID to use for versioning this Flow
                in Cloud; if not provided, the version group ID associated with this Flow's project and name
                will be used.
            - **kwargs (Any): if instantiating a Storage object from default settings, these keyword arguments
                will be passed to the initialization method of the default Storage class

        Returns:
            - str: the ID of the flow that was deployed
        """
        if self.storage is None:
            self.storage = get_default_storage_class()(**kwargs)

        if isinstance(self.storage, prefect.environments.storage.Local):
            self.environment.labels.add(socket.gethostname())

        if labels:
            self.environment.labels.add(labels)

        if labels:
            self.environment.labels.update(labels)

        client = prefect.Client()
        deployed_flow = client.deploy(
            flow=self,
            build=build,
            project_name=project_name,
            set_schedule_active=set_schedule_active,
            version_group_id=version_group_id,
        )
        return deployed_flow

    def __mifflin__(self) -> None:  # coverage: ignore
        "Calls Dunder Mifflin"
        import webbrowser

        webbrowser.open("https://cicdw.github.io/welcome.html")<|MERGE_RESOLUTION|>--- conflicted
+++ resolved
@@ -1241,11 +1241,7 @@
         self,
         project_name: str,
         build: bool = True,
-<<<<<<< HEAD
-        labels: list = None,
-=======
         labels: List[str] = None,
->>>>>>> 9e6c86a1
         set_schedule_active: bool = True,
         version_group_id: str = None,
         **kwargs: Any
@@ -1279,9 +1275,6 @@
             self.environment.labels.add(socket.gethostname())
 
         if labels:
-            self.environment.labels.add(labels)
-
-        if labels:
             self.environment.labels.update(labels)
 
         client = prefect.Client()
